# -*- coding: utf-8 -*-
# -----------------------------------------------------------------------------
# (C) British Crown Copyright 2017-2019 Met Office.
# All rights reserved.
#
# Redistribution and use in source and binary forms, with or without
# modification, are permitted provided that the following conditions are met:
#
# * Redistributions of source code must retain the above copyright notice, this
#   list of conditions and the following disclaimer.
#
# * Redistributions in binary form must reproduce the above copyright notice,
#   this list of conditions and the following disclaimer in the documentation
#   and/or other materials provided with the distribution.
#
# * Neither the name of the copyright holder nor the names of its
#   contributors may be used to endorse or promote products derived from
#   this software without specific prior written permission.
#
# THIS SOFTWARE IS PROVIDED BY THE COPYRIGHT HOLDERS AND CONTRIBUTORS "AS IS"
# AND ANY EXPRESS OR IMPLIED WARRANTIES, INCLUDING, BUT NOT LIMITED TO, THE
# IMPLIED WARRANTIES OF MERCHANTABILITY AND FITNESS FOR A PARTICULAR PURPOSE
# ARE DISCLAIMED. IN NO EVENT SHALL THE COPYRIGHT HOLDER OR CONTRIBUTORS BE
# LIABLE FOR ANY DIRECT, INDIRECT, INCIDENTAL, SPECIAL, EXEMPLARY, OR
# CONSEQUENTIAL DAMAGES (INCLUDING, BUT NOT LIMITED TO, PROCUREMENT OF
# SUBSTITUTE GOODS OR SERVICES; LOSS OF USE, DATA, OR PROFITS; OR BUSINESS
# INTERRUPTION) HOWEVER CAUSED AND ON ANY THEORY OF LIABILITY, WHETHER IN
# CONTRACT, STRICT LIABILITY, OR TORT (INCLUDING NEGLIGENCE OR OTHERWISE)
# ARISING IN ANY WAY OUT OF THE USE OF THIS SOFTWARE, EVEN IF ADVISED OF THE
# POSSIBILITY OF SUCH DAMAGE.
"""
This module defines all the "plugins" specific for ensemble calibration.

"""
import datetime
import warnings

import iris
from iris.exceptions import CoordinateNotFoundError
import numpy as np
from scipy import stats
from scipy.optimize import minimize
from scipy.stats import norm

from improver.ensemble_calibration.ensemble_calibration_utilities import (
    convert_cube_data_to_2d, check_predictor_of_mean_flag,
    flatten_ignoring_masked_data, extract_regimes, identify_regime)
from improver.utilities.cube_manipulation import enforce_coordinate_ordering
from improver.utilities.cube_checker import time_coords_match
from improver.utilities.temporal import (
    cycletime_to_datetime, datetime_to_iris_time, iris_time_to_datetime)


class ContinuousRankedProbabilityScoreMinimisers():
    """
    Minimise the Continuous Ranked Probability Score (CRPS)

    Calculate the optimised coefficients for minimising the CRPS based on
    assuming a particular probability distribution for the phenomenon being
    minimised.

    The number of coefficients that will be optimised depend upon the initial
    guess.

    Minimisation is performed using the Nelder-Mead algorithm for 200
    iterations to limit the computational expense.
    Note that the BFGS algorithm was initially trialled but had a bug
    in comparison to comparative results generated in R.

    """
    # The tolerated percentage change for the final iteration when
    # performing the minimisation.
    TOLERATED_PERCENTAGE_CHANGE = 5

    # An arbitrary value set if an infinite value is detected
    # as part of the minimisation.
    BAD_VALUE = np.float64(999999)

    def __init__(self, max_iterations=1000):
        """
        Initialise class for performing minimisation of the Continuous
        Ranked Probability Score (CRPS).

        Args:
            max_iterations (int):
                The maximum number of iterations allowed until the
                minimisation has converged to a stable solution. If the
                maximum number of iterations is reached, but the minimisation
                has not yet converged to a stable solution, then the available
                solution is used anyway, and a warning is raised. If the
                predictor_of_mean is "realizations", then the number of
                iterations may require increasing, as there will be
                more coefficients to solve for.

        """
        # Dictionary containing the functions that will be minimised,
        # depending upon the distribution requested.
        self.minimisation_dict = {
            "gaussian": self.calculate_normal_crps,
            "truncated_gaussian": self.calculate_truncated_normal_crps}
        # Maximum iterations for minimisation using Nelder-Mead.
        self.max_iterations = max_iterations

    def __repr__(self):
        """Represent the configured plugin instance as a string."""
        result = ('<ContinuousRankedProbabilityScoreMinimisers: '
                  'minimisation_dict: {}; max_iterations: {}>')
        print_dict = {}
        for key in self.minimisation_dict:
            print_dict.update({key: self.minimisation_dict[key].__name__})
        return result.format(print_dict, self.max_iterations)

    def process(
            self, initial_guess, forecast_predictor, truth, forecast_var,
            predictor_of_mean_flag, distribution):
        """
        Function to pass a given function to the scipy minimize
        function to estimate optimised values for the coefficients.

        If the predictor_of_mean_flag is the ensemble mean, this function
        estimates values for alpha, beta, gamma and delta based on the
        equation:
        N(alpha + beta * ensemble_mean, gamma + delta * ensemble_variance),
        where N is a chosen distribution.

        If the predictor_of_mean_flag is the ensemble realizations, this
        function estimates values for alpha, beta, gamma and delta based on the
        equation:

        .. math::
          N(alpha + beta0 * realization0 + beta1 * realization1,

          gamma + delta * ensemble\\_variance)

        where N is a chosen distribution and the number of beta terms
        depends on the number of realizations provided.

        Args:
            initial_guess (list):
                List of optimised coefficients.
                Order of coefficients is [gamma, delta, alpha, beta].
            forecast_predictor (iris.cube.Cube):
                Cube containing the fields to be used as the predictor,
                either the ensemble mean or the ensemble realizations.
            truth (iris.cube.Cube):
                Cube containing the field, which will be used as truth.
            forecast_var (iris.cube.Cube):
                Cube containg the field containing the ensemble variance.
            predictor_of_mean_flag (str):
                String to specify the input to calculate the calibrated mean.
                Currently the ensemble mean ("mean") and the ensemble
                realizations ("realizations") are supported as the predictors.
            distribution (str):
                String used to access the appropriate function for use in the
                minimisation within self.minimisation_dict.

        Returns:
            optimised_coeffs (list):
                List of optimised coefficients.
                Order of coefficients is [gamma, delta, alpha, beta].

        Raises:
            KeyError: If the distribution is not supported.

        Warns:
            Warning: If the minimisation did not converge.

        """
        def calculate_percentage_change_in_last_iteration(allvecs):
            """
            Calculate the percentage change that has occurred within
            the last iteration of the minimisation. If the percentage change
            between the last iteration and the last-but-one iteration exceeds
            the threshold, a warning message is printed.

            Args:
                allvecs (list):
                    List of numpy arrays containing the optimised coefficients,
                    after each iteration.

            Warns:
                Warning: If a satisfactory minimisation has not been achieved.
            """
            last_iteration_percentage_change = np.absolute(
                (allvecs[-1] - allvecs[-2]) / allvecs[-2])*100
            if (np.any(last_iteration_percentage_change >
                       self.TOLERATED_PERCENTAGE_CHANGE)):
                np.set_printoptions(suppress=True)
                msg = ("The final iteration resulted in a percentage change "
                       "that is greater than the accepted threshold of 5% "
                       "i.e. {}. "
                       "\nA satisfactory minimisation has not been achieved. "
                       "\nLast iteration: {}, "
                       "\nLast-but-one iteration: {}"
                       "\nAbsolute difference: {}\n").format(
                           last_iteration_percentage_change, allvecs[-1],
                           allvecs[-2], np.absolute(allvecs[-2]-allvecs[-1]))
                warnings.warn(msg)

        try:
            minimisation_function = self.minimisation_dict[distribution]
        except KeyError as err:
            msg = ("Distribution requested {} is not supported in {}"
                   "Error message is {}".format(
                       distribution, self.minimisation_dict, err))
            raise KeyError(msg)

        # Ensure predictor_of_mean_flag is valid.
        check_predictor_of_mean_flag(predictor_of_mean_flag)

        # Flatten the data arrays and remove any missing data.
        truth_data = flatten_ignoring_masked_data(truth.data)
        forecast_var_data = flatten_ignoring_masked_data(forecast_var.data)
        if predictor_of_mean_flag.lower() == "mean":
            forecast_predictor_data = flatten_ignoring_masked_data(
                forecast_predictor.data)
        elif predictor_of_mean_flag.lower() == "realizations":
            forecast_predictor = (
                enforce_coordinate_ordering(
                    forecast_predictor, "realization"))
            # Need to transpose this array so there are columns for each
            # ensemble member rather than rows.
            forecast_predictor_data = flatten_ignoring_masked_data(
                forecast_predictor.data, preserve_leading_dimension=True).T

        # Increased precision is needed for stable coefficient calculation.
        # The resulting coefficients are cast to float32 prior to output.
        initial_guess = np.array(initial_guess, dtype=np.float64)
        forecast_predictor_data = forecast_predictor_data.astype(np.float64)
        forecast_var_data = forecast_var_data.astype(np.float64)
        truth_data = truth_data.astype(np.float64)
        sqrt_pi = np.sqrt(np.pi).astype(np.float64)
        optimised_coeffs = minimize(
            minimisation_function, initial_guess,
            args=(forecast_predictor_data, truth_data,
                  forecast_var_data, sqrt_pi, predictor_of_mean_flag),
            method="Nelder-Mead",
            options={"maxiter": self.max_iterations, "return_all": True})

        if not optimised_coeffs.success:
            msg = ("Minimisation did not result in convergence after "
                   "{} iterations. \n{}".format(
                       self.max_iterations, optimised_coeffs.message))
            warnings.warn(msg)
        calculate_percentage_change_in_last_iteration(optimised_coeffs.allvecs)
        return optimised_coeffs.x.astype(np.float32)

    def calculate_normal_crps(
            self, initial_guess, forecast_predictor, truth, forecast_var,
            sqrt_pi, predictor_of_mean_flag):
        """
        Calculate the CRPS for a normal distribution.

        Scientific Reference:
        Gneiting, T. et al., 2005.
        Calibrated Probabilistic Forecasting Using Ensemble Model Output
        Statistics and Minimum CRPS Estimation.
        Monthly Weather Review, 133(5), pp.1098-1118.

        Args:
            initial_guess (list):
                List of optimised coefficients.
                Order of coefficients is [gamma, delta, alpha, beta].
            forecast_predictor (numpy.ndarray):
                Data to be used as the predictor,
                either the ensemble mean or the ensemble realizations.
            truth (numpy.ndarray):
                Data to be used as truth.
            forecast_var (numpy.ndarray):
                Ensemble variance data.
            sqrt_pi (numpy.ndarray):
                Square root of Pi
            predictor_of_mean_flag (str):
                String to specify the input to calculate the calibrated mean.
                Currently the ensemble mean ("mean") and the ensemble
                realizations ("realizations") are supported as the predictors.

        Returns:
            result (float):
                CRPS for the current set of coefficients.

        """
        if predictor_of_mean_flag.lower() == "mean":
            beta = initial_guess[2:]
        elif predictor_of_mean_flag.lower() == "realizations":
            beta = np.array(
                [initial_guess[2]]+(initial_guess[3:]**2).tolist(),
                dtype=np.float32
            )

        new_col = np.ones(truth.shape, dtype=np.float32)
        all_data = np.column_stack((new_col, forecast_predictor))
        mu = np.dot(all_data, beta)
        sigma = np.sqrt(
            initial_guess[0]**2 + initial_guess[1]**2 * forecast_var)
        xz = (truth - mu) / sigma
        normal_cdf = norm.cdf(xz)
        normal_pdf = norm.pdf(xz)
        result = np.nansum(
            sigma * (xz * (2 * normal_cdf - 1) + 2 * normal_pdf - 1 / sqrt_pi))
        if not np.isfinite(np.min(mu/sigma)):
            result = self.BAD_VALUE

        return result

    def calculate_truncated_normal_crps(
            self, initial_guess, forecast_predictor, truth, forecast_var,
            sqrt_pi, predictor_of_mean_flag):
        """
        Calculate the CRPS for a truncated normal distribution.

        Scientific Reference:
        Thorarinsdottir, T.L. & Gneiting, T., 2010.
        Probabilistic forecasts of wind speed: Ensemble model
        output statistics by using heteroscedastic censored regression.
        Journal of the Royal Statistical Society.
        Series A: Statistics in Society, 173(2), pp.371-388.

        Args:
            initial_guess (list):
                List of optimised coefficients.
                Order of coefficients is [gamma, delta, alpha, beta].
            forecast_predictor (numpy.ndarray):
                Data to be used as the predictor,
                either the ensemble mean or the ensemble realizations.
            truth (numpy.ndarray):
                Data to be used as truth.
            forecast_var (numpy.ndarray):
                Ensemble variance data.
            sqrt_pi (numpy.ndarray):
                Square root of Pi
            predictor_of_mean_flag (str):
                String to specify the input to calculate the calibrated mean.
                Currently the ensemble mean ("mean") and the ensemble
                realizations ("realizations") are supported as the predictors.

        Returns:
            result (float):
                CRPS for the current set of coefficients.

        """
        if predictor_of_mean_flag.lower() == "mean":
            beta = initial_guess[2:]
        elif predictor_of_mean_flag.lower() == "realizations":
            beta = np.array(
                [initial_guess[2]]+(initial_guess[3:]**2).tolist(),
                dtype=np.float32
            )

        new_col = np.ones(truth.shape, dtype=np.float32)
        all_data = np.column_stack((new_col, forecast_predictor))
        mu = np.dot(all_data, beta)
        sigma = np.sqrt(
            initial_guess[0]**2 + initial_guess[1]**2 * forecast_var)
        xz = (truth - mu) / sigma
        normal_cdf = norm.cdf(xz)
        normal_pdf = norm.pdf(xz)
        x0 = mu / sigma
        normal_cdf_0 = norm.cdf(x0)
        normal_cdf_root_two = norm.cdf(np.sqrt(2) * x0)
        result = np.nansum(
            (sigma / normal_cdf_0**2) *
            (xz * normal_cdf_0 * (2 * normal_cdf + normal_cdf_0 - 2) +
             2 * normal_pdf * normal_cdf_0 -
             normal_cdf_root_two / sqrt_pi))
        if not np.isfinite(np.min(mu/sigma)) or (np.min(mu/sigma) < -3):
            result = self.BAD_VALUE
        return result


class EstimateCoefficientsForEnsembleCalibration():
    """
    Class focussing on estimating the optimised coefficients for ensemble
    calibration.
    """
    # Logical flag for whether initial guess estimates for the coefficients
    # will be estimated using linear regression i.e.
    # ESTIMATE_COEFFICIENTS_FROM_LINEAR_MODEL_FLAG = True, or whether default
    # values will be used instead i.e.
    # ESTIMATE_COEFFICIENTS_FROM_LINEAR_MODEL_FLAG = False.
    ESTIMATE_COEFFICIENTS_FROM_LINEAR_MODEL_FLAG = True

    def __init__(self, distribution, current_cycle, desired_units=None,
                 predictor_of_mean_flag="mean", max_iterations=1000):
        """
        Create an ensemble calibration plugin that, for Nonhomogeneous Gaussian
        Regression, calculates coefficients based on historical forecasts and
        applies the coefficients to the current forecast.

        Args:
            distribution (str):
                Name of distribution. Assume that the current forecast can be
                represented using this distribution.
            current_cycle (str):
                The current cycle in YYYYMMDDTHHMMZ format e.g. 20171122T0100Z.
                This is used to create a forecast_reference_time coordinate
                on the resulting EMOS coefficients cube.
            desired_units (str or cf_units.Unit):
                The unit that you would like the calibration to be undertaken
                in. The current forecast, historical forecast and truth will be
                converted as required.
            predictor_of_mean_flag (str):
                String to specify the input to calculate the calibrated mean.
                Currently the ensemble mean ("mean") and the ensemble
                realizations ("realizations") are supported as the predictors.
            max_iterations (int):
                The maximum number of iterations allowed until the
                minimisation has converged to a stable solution. If the
                maximum number of iterations is reached, but the minimisation
                has not yet converged to a stable solution, then the available
                solution is used anyway, and a warning is raised. If the
                predictor_of_mean is "realizations", then the number of
                iterations may require increasing, as there will be
                more coefficients to solve for.

        Raises:
            ValueError: If the given distribution is not valid.

        Warns:
            ImportWarning: If the statsmodels module can't be imported.
        """
        valid_distributions = (ContinuousRankedProbabilityScoreMinimisers().
                               minimisation_dict.keys())
        if distribution not in valid_distributions:
            msg = ("Given distribution {} not available. Available "
                   "distributions are {}".format(
                       distribution, valid_distributions))
            raise ValueError(msg)
        self.distribution = distribution
        self.current_cycle = current_cycle
        self.desired_units = desired_units
        # Ensure predictor_of_mean_flag is valid.
        check_predictor_of_mean_flag(predictor_of_mean_flag)
        self.predictor_of_mean_flag = predictor_of_mean_flag
        self.max_iterations = max_iterations
        self.minimiser = ContinuousRankedProbabilityScoreMinimisers(
            max_iterations=self.max_iterations)

        # Setting default values for coeff_names. Beta is the final
        # coefficient name in the list, as there can potentially be
        # multiple beta coefficients if the ensemble realizations, rather
        # than the ensemble mean, are provided as the predictor.
        self.coeff_names = ["gamma", "delta", "alpha", "beta"]

        import imp
        try:
            imp.find_module('statsmodels')
        except ImportError:
            statsmodels_found = False
            if predictor_of_mean_flag.lower() == "realizations":
                msg = (
                    "The statsmodels can not be imported. "
                    "Will not be able to calculate an initial guess from "
                    "the individual ensemble realizations. "
                    "A default initial guess will be used without "
                    "estimating coefficients from a linear model.")
                warnings.warn(msg, ImportWarning)
        else:
            statsmodels_found = True
            import statsmodels.api as sm
            self.sm = sm
        self.statsmodels_found = statsmodels_found

    def __repr__(self):
        """Represent the configured plugin instance as a string."""
        result = ('<EstimateCoefficientsForEnsembleCalibration: '
                  'distribution: {}; '
                  'current_cycle: {}; '
                  'desired_units: {}; '
                  'predictor_of_mean_flag: {}; '
                  'minimiser: {}; '
                  'coeff_names: {}; '
                  'max_iterations: {}>')
        return result.format(
            self.distribution, self.current_cycle, self.desired_units,
            self.predictor_of_mean_flag, self.minimiser.__class__,
            self.coeff_names, self.max_iterations)

    def create_coefficients_cube(
            self, optimised_coeffs, historic_forecast):
        """Create a cube for storing the coefficients computed using EMOS.

        .. See the documentation for examples of these cubes.
        .. include:: extended_documentation/ensemble_calibration/
           ensemble_calibration/create_coefficients_cube.rst

        Args:
            optimised_coeffs (list):
                List of optimised coefficients.
                Order of coefficients is [gamma, delta, alpha, beta].
            historic_forecast (iris.cube.Cube):
                The cube containing the historic forecast.

        Returns:
            cube (iris.cube.Cube):
                Cube constructed using the coefficients provided and using
                metadata from the historic_forecast cube.  The cube contains
                a coefficient_index dimension coordinate where the points
                of the coordinate are integer values and a
                coefficient_name auxiliary coordinate where the points of
                the coordinate are e.g. gamma, delta, alpha, beta.

        Raises:
            ValueError: If the number of coefficients in the optimised_coeffs
                does not match the expected number.
        """
        if self.predictor_of_mean_flag.lower() == "realizations":
            realization_coeffs = []
            for realization in historic_forecast.coord("realization").points:
                realization_coeffs.append(
                    "{}{}".format(self.coeff_names[-1], np.int32(realization)))
            coeff_names = self.coeff_names[:-1] + realization_coeffs
        else:
            coeff_names = self.coeff_names

        if len(optimised_coeffs) != len(coeff_names):
            msg = ("The number of coefficients in {} must equal the "
                   "number of coefficient names {}.".format(
                       optimised_coeffs, coeff_names))
            raise ValueError(msg)

        coefficient_index = iris.coords.DimCoord(
            np.arange(len(optimised_coeffs), dtype=np.int32),
            long_name="coefficient_index", units="1")
        coefficient_name = iris.coords.AuxCoord(
            coeff_names, long_name="coefficient_name", units="no_unit")
        dim_coords_and_dims = [(coefficient_index, 0)]
        aux_coords_and_dims = [(coefficient_name, 0)]

        # Create a forecast_reference_time coordinate.
        frt_point = cycletime_to_datetime(self.current_cycle)
        try:
            frt_coord = (
                historic_forecast.coord("forecast_reference_time").copy(
                    datetime_to_iris_time(frt_point)))
        except CoordinateNotFoundError:
            pass
        else:
            aux_coords_and_dims.append((frt_coord, None))

        # Create forecast period and time coordinates.
        try:
            fp_point = (
                np.unique(historic_forecast.coord("forecast_period").points))
            fp_coord = (
                historic_forecast.coord("forecast_period").copy(fp_point))
        except CoordinateNotFoundError:
            pass
        else:
            aux_coords_and_dims.append((fp_coord, None))
            if historic_forecast.coords("time"):
                frt_point = cycletime_to_datetime(self.current_cycle)
                # Ensure that the fp_point is determined with units of seconds.
                copy_of_fp_coord = (
                    historic_forecast.coord("forecast_period").copy())
                copy_of_fp_coord.convert_units("seconds")
                fp_point, = np.unique(copy_of_fp_coord.points)
                time_point = (
                    frt_point + datetime.timedelta(seconds=float(fp_point)))
                time_point = datetime_to_iris_time(time_point)
                time_coord = historic_forecast.coord("time").copy(time_point)
                aux_coords_and_dims.append((time_coord, None))

        # Create x and y coordinates
        for axis in ["x", "y"]:
            historic_coord_points = historic_forecast.coord(axis=axis).points
            coord_point = np.median(historic_coord_points)
            coord_bounds = [historic_coord_points[0],
                            historic_coord_points[-1]]
            new_coord = historic_forecast.coord(axis=axis).copy(
                points=coord_point, bounds=coord_bounds)
            aux_coords_and_dims.append((new_coord, None))

        attributes = {"diagnostic_standard_name": historic_forecast.name()}
        for attribute in historic_forecast.attributes.keys():
            if attribute.endswith("model_configuration"):
                attributes[attribute] = (
                    historic_forecast.attributes[attribute])

        cube = iris.cube.Cube(
            optimised_coeffs, long_name="emos_coefficients", units="1",
            dim_coords_and_dims=dim_coords_and_dims,
            aux_coords_and_dims=aux_coords_and_dims, attributes=attributes)
        return cube

    def compute_initial_guess(
            self, truth, forecast_predictor, predictor_of_mean_flag,
            estimate_coefficients_from_linear_model_flag,
            no_of_realizations=None):
        """
        Function to compute initial guess of the alpha, beta, gamma
        and delta components of the EMOS coefficients by linear regression
        of the forecast predictor and the truth, if requested. Otherwise,
        default values for the coefficients will be used.

        If the predictor_of_mean_flag is "mean", then the order of
        the initial_guess is [gamma, delta, alpha, beta]. Otherwise, if the
        predictor_of_mean_flag is "realizations" then the order of the
        initial_guess is [gamma, delta, alpha, beta0, beta1, beta2], where
        the number of beta variables will correspond to the number of
        realizations. In this example initial guess with three beta
        variables, there will correspondingly be three realizations.

        The coefficients relate to adjustments to the ensemble mean or the
        ensemble realizations, and adjustments to the ensemble variance:

        .. math::
            alpha + beta * ensemble\\_mean

        or

        .. math::
            alpha + beta0 * realization1 + beta1 * realization2

        .. math::
            gamma + delta * ensemble\\_variance

        The default values for the initial guesses are in
        [gamma, delta, alpha, beta] ordering:
        * For the ensemble mean, the default initial guess: [0, 1, 0, 1]
        assumes that the raw forecast is skilful and the expected adjustments
        are small.
        * For the ensemble realizations, the default initial guess is
        effectively: [0, 1, 0, 1/3., 1/3., 1/3.], such that
        each realization is assumed to have equal weight.

        If linear regression is enabled, the alpha and beta coefficients
        associated with the ensemble mean or ensemble realizations are
        modified based on the results from the linear regression fit.

        Args:
            truth (iris.cube.Cube):
                Cube containing the field, which will be used as truth.
            forecast_predictor (iris.cube.Cube):
                Cube containing the fields to be used as the predictor,
                either the ensemble mean or the ensemble realizations.
            predictor_of_mean_flag (str):
                String to specify the input to calculate the calibrated mean.
                Currently the ensemble mean ("mean") and the ensemble
                realizations ("realizations") are supported as the predictors.
            estimate_coefficients_from_linear_model_flag (bool):
                Flag whether coefficients should be estimated from
                the linear regression, or static estimates should be used.
            no_of_realizations (int):
                Number of realizations, if ensemble realizations are to be
                used as predictors. Default is None.

        Returns:
            initial_guess (list):
                List of coefficients to be used as initial guess.
                Order of coefficients is [gamma, delta, alpha, beta].

        """
        if (predictor_of_mean_flag.lower() == "mean" and
                not estimate_coefficients_from_linear_model_flag):
            initial_guess = [0, 1, 0, 1]
        elif (predictor_of_mean_flag.lower() == "realizations" and
              not estimate_coefficients_from_linear_model_flag):
            initial_guess = [0, 1, 0] + np.repeat(
                np.sqrt(1. / no_of_realizations), no_of_realizations).tolist()
        elif estimate_coefficients_from_linear_model_flag:
            truth_flattened = flatten_ignoring_masked_data(truth.data)
            if predictor_of_mean_flag.lower() == "mean":
                forecast_predictor_flattened = flatten_ignoring_masked_data(
                    forecast_predictor.data)
                if (truth_flattened.size == 0) or (
                        forecast_predictor_flattened.size == 0):
                    gradient, intercept = ([np.nan, np.nan])
                else:
                    gradient, intercept, _, _, _ = (
                        stats.linregress(
                            forecast_predictor_flattened, truth_flattened))
                initial_guess = [0, 1, intercept, gradient]
            elif predictor_of_mean_flag.lower() == "realizations":
                if self.statsmodels_found:
                    forecast_predictor = enforce_coordinate_ordering(
                        forecast_predictor, "realization")
                    forecast_predictor_flattened = (
                        flatten_ignoring_masked_data(
                            forecast_predictor.data,
                            preserve_leading_dimension=True))
                    val = self.sm.add_constant(forecast_predictor_flattened.T)
                    est = self.sm.OLS(truth_flattened, val).fit()
                    intercept = est.params[0]
                    gradient = est.params[1:]
                    initial_guess = [0, 1, intercept]+gradient.tolist()
                else:
                    initial_guess = (
                        [0, 1, 0] +
                        np.repeat(np.sqrt(1./no_of_realizations),
                                  no_of_realizations).tolist())
        return np.array(initial_guess, dtype=np.float32)

    @staticmethod
    def _filter_non_matching_cubes(historic_forecast, truth):
        """
        Provide filtering for the historic forecast and truth to make sure
        that these contain matching validity times. This ensures that any
        mismatch between the historic forecasts and truth is dealt with.

        Args:
            historic_forecast (iris.cube.Cube):
                Cube of historic forecasts that potentially contains
                a mismatch compared to the truth.
            truth (iris.cube.Cube):
                Cube of truth that potentially contains a mismatch
                compared to the historic forecasts.

        Returns:
            (tuple): tuple containing
                matching_historic_forecasts (iris.cube.Cube):
                    Cube of historic forecasts where any mismatches with
                    the truth cube have been removed.
                matching_truths (iris.cube.Cube):
                    Cube of truths where any mismatches with
                    the historic_forecasts cube have been removed.

        Raises:
            ValueError: The filtering has found no matches in validity time
                between the historic forecasts and the truths.

        """
        matching_historic_forecasts = iris.cube.CubeList([])
        matching_truths = iris.cube.CubeList([])
        for hf_slice in historic_forecast.slices_over("time"):
            coord_values = (
                {"time": iris_time_to_datetime(hf_slice.coord("time"))})
            constr = iris.Constraint(coord_values=coord_values)
            truth_slice = truth.extract(constr)
            if truth_slice:
                matching_historic_forecasts.append(hf_slice)
                matching_truths.append(truth_slice)
        if not matching_historic_forecasts and not matching_truths:
            msg = ("The filtering has found no matches in validity time "
                   "between the historic forecasts and the truths.")
            raise ValueError(msg)
        return (matching_historic_forecasts.merge_cube(),
                matching_truths.merge_cube())

    @staticmethod
    def mask_cube(cube, landsea_mask):
        """
        Mask the input cube using the given landsea_mask. Sea points are
        filled with nans and masked.

        Args:
            cube (iris.cube.Cube):
                A cube to be masked, on the same grid as the landsea_mask.
                The last two dimensions on this cube must match the dimensions
                in the landsea_mask cube.
            landsea_mask(iris.cube.Cube):
                A cube containing a land-sea mask. Within the
                land-sea mask cube land points should be specified as ones,
                and sea points as zeros.

        Raises:
            IndexError: if the cube and landsea_mask shapes are not compatible.
        """
        try:
            cube.data[..., ~landsea_mask.data.astype(np.bool)] = np.nan
        except IndexError as err:
            msg = (
                "Cube and landsea_mask shapes are not compatible. {}".format(
                    err))
            raise IndexError(msg)
        else:
            cube.data = np.ma.masked_invalid(cube.data)

    def process(self, historic_forecast, truth, landsea_mask=None):
        """
        Using Nonhomogeneous Gaussian Regression/Ensemble Model Output
        Statistics, estimate the required coefficients from historical
        forecasts.

        The main contents of this method is:

        1. Check that the predictor_of_mean_flag is valid.
        2. Filter the historic forecasts and truth to ensure that these
           inputs match in validity time.
        3. Apply unit conversion to ensure that the historic forecasts and
           truth have the desired units for calibration.
        4. Calculate the variance of the historic forecasts. If the chosen
           predictor is the mean, also calculate the mean of the historic
           forecasts.
        5. If a land-sea mask is provided then mask out sea points in the truth
           and predictor from the historic forecasts.
        6. Calculate initial guess at coefficient values by performing a
           linear regression, if requested, otherwise default values are
           used.
        7. Perform minimisation.

        Args:
            historic_forecast (iris.cube.Cube):
                The cube containing the historical forecasts used
                for calibration.
            truth (iris.cube.Cube):
                The cube containing the truth used for calibration.
            landsea_mask (iris.cube.Cube):
                The optional cube containing a land-sea mask. If provided, only
                land points are used to calculate the coefficients. Within the
                land-sea mask cube land points should be specified as ones,
                and sea points as zeros.

        Returns:
            coefficients_cube (iris.cube.Cube):
                Cube containing the coefficients estimated using EMOS.
                The cube contains a coefficient_index dimension coordinate
                and a coefficient_name auxiliary coordinate.

        Raises:
            ValueError: If the units of the historic and truth cubes do not
                match.

        """
        # Ensure predictor_of_mean_flag is valid.
        check_predictor_of_mean_flag(self.predictor_of_mean_flag)

        historic_forecast, truth = (
            self._filter_non_matching_cubes(historic_forecast, truth))

        # Make sure inputs have the same units.
        if self.desired_units:
            historic_forecast.convert_units(self.desired_units)
            truth.convert_units(self.desired_units)

        if historic_forecast.units != truth.units:
            msg = ("The historic forecast units of {} do not match "
                   "the truth units {}. These units must match, so that "
                   "the coefficients can be estimated.")
            raise ValueError(msg)

        if self.predictor_of_mean_flag.lower() == "mean":
            no_of_realizations = None
            forecast_predictor = historic_forecast.collapsed(
                "realization", iris.analysis.MEAN)
        elif self.predictor_of_mean_flag.lower() == "realizations":
            no_of_realizations = len(
                historic_forecast.coord("realization").points)
            forecast_predictor = historic_forecast

        forecast_var = historic_forecast.collapsed(
            "realization", iris.analysis.VARIANCE)

        # If a landsea_mask is provided mask out the sea points
        if landsea_mask:
            self.mask_cube(forecast_predictor, landsea_mask)
            self.mask_cube(forecast_var, landsea_mask)
            self.mask_cube(truth, landsea_mask)

        # Computing initial guess for EMOS coefficients
        initial_guess = self.compute_initial_guess(
            truth, forecast_predictor, self.predictor_of_mean_flag,
            self.ESTIMATE_COEFFICIENTS_FROM_LINEAR_MODEL_FLAG,
            no_of_realizations=no_of_realizations)

        # Calculate coefficients if there are no nans in the initial guess.
        if np.any(np.isnan(initial_guess)):
            optimised_coeffs = initial_guess
        else:
            optimised_coeffs = (
                self.minimiser.process(
                    initial_guess, forecast_predictor,
                    truth, forecast_var,
                    self.predictor_of_mean_flag,
                    self.distribution.lower()))
        coefficients_cube = (
            self.create_coefficients_cube(optimised_coeffs, historic_forecast))
        return coefficients_cube


def estimate_coefficients_from_regimes(distribution, cycletime, desired_units,
                                       predictor_of_mean_flag, max_iterations,
                                       historic_forecast, truth, landsea_mask,
                                       reg_df):
    """
    Stratifies the training data depending on the prevailing weather regime and
    estimates parameters using EstimateCoefficientsForEnsembleCalibration
    separately for each training subset. The resulting coefficients are then
    stored in a cube with a regime coordinate.

    Args:
        distribution (str):
            Name of distribution. Assume that the current forecast can be
            represented using this distribution.
        cycletime (str):
            This denotes the cycle at which forecasts will be calibrated
            using the calculated EMOS coefficients. The validity time in
            the output coefficients cube will be calculated relative to this
            cycletime. This cycletime is in the format YYYYMMDDTHHMMZ.
        desired_units (str or cf_units.Unit):
            The unit that you would like the calibration to be undertaken
            in. The current forecast, historical forecast and truth will be
            converted as required.
        predictor_of_mean_flag (str):
            String to specify the input to calculate the calibrated mean.
            Currently the ensemble mean ("mean") and the ensemble
            realizations ("realizations") are supported as the predictors.
        max_iterations (int):
            The maximum number of iterations allowed until the
            minimisation has converged to a stable solution. If the
            maximum number of iterations is reached, but the minimisation
            has not yet converged to a stable solution, then the available
            solution is used anyway, and a warning is raised. If the
            predictor_of_mean is "realizations", then the number of
            iterations may require increasing, as there will be
            more coefficients to solve for.
        historic_forecast (iris.cube.Cube):
            The cube containing the historical forecasts used
            for calibration.
        truth (iris.cube.Cube):
            The cube containing the truth used for calibration.
        landsea_mask (iris.cube.Cube):
            The optional cube containing a land-sea mask. If provided, only
            land points are used to calculate the coefficients. Within the
            land-sea mask cube land points should be specified as ones,
            and sea points as zeros.
        reg_df (pandas.DataFrame):
            Data frame containing the archived regimes.

        Returns:
            coefficients_cube (iris.cube.Cube):
            Cube containing the coefficients estimated using EMOS.
            The cube contains a coefficient_index dimension coordinate,
            a coefficient_name auxiliary coordinate and a regime auxiliary
            coordinate.
    """
    # Extract the dates from the input cubes and convert to a datetime
    historic_forecast.coord("forecast_reference_time").convert_units("seconds since 1970-01-01")
    truth.coord("forecast_reference_time").convert_units("seconds since 1970-01-01")
    dates = historic_forecast.coord("forecast_reference_time").points

    # Identify the first and last dates in the list
    init_date = min(dates)
    final_date = max(dates)

    # Convert dates to datetime objects
    init_date = datetime.datetime.fromtimestamp(init_date)
    final_date = datetime.datetime.fromtimestamp(final_date)

    # Load in the historic regimes for the range of days under consideration
    reg_list = extract_regimes(reg_df, init_date, final_date)

    # List the unique regimes in the sample
    regimes = reg_list.regime.unique()
    regimes.sort()

    # Initialise an empty cubelist in which to store the
    # regime-dependent coefficients
    coefficients_list = iris.cube.CubeList([])

    for i in regimes:
        reg_dates = reg_list.date[reg_list.regime == i]

        # Extract Cubes subject to regime constraints
        historic_forecast_reg = \
            historic_forecast.extract(
                iris.Constraint(forecast_reference_time=reg_dates))
        truth_reg = truth.extract(iris.Constraint(
            forecast_reference_time=reg_dates))

        # Process Cube
        coefficients = EstimateCoefficientsForEnsembleCalibration(
            distribution, cycletime, desired_units=desired_units,
            predictor_of_mean_flag=predictor_of_mean_flag,
            max_iterations=max_iterations).process(
            historic_forecast_reg, truth_reg, landsea_mask)

        # Add regime coordinate to cube
        coefficients.add_aux_coord(iris.coords.AuxCoord(
            np.int32(i), long_name='regime'))
        coefficients_list.append(coefficients)

    # Merge coefficients across the regime coordinate
    coefficients = coefficients_list.merge_cube()

    return coefficients


class ApplyCoefficientsFromEnsembleCalibration():
    """
    Class to apply the optimised EMOS coefficients to future dates.

    """
<<<<<<< HEAD
    def __init__(
            self, current_forecast, coefficients_cube,
            predictor_of_mean_flag="mean", check_hour_only=False):
=======
    def __init__(self, predictor_of_mean_flag="mean"):
>>>>>>> 6d6d4029
        """
        Create an ensemble calibration plugin that, for Nonhomogeneous Gaussian
        Regression, applies coefficients created using on historical forecasts
        and applies the coefficients to the current forecast.

        Args:
            predictor_of_mean_flag (str):
                String to specify the input to calculate the calibrated mean.
                Currently the ensemble mean ("mean") and the ensemble
                realizations ("realizations") are supported as the predictors.
<<<<<<< HEAD
            check_hour_only (bool):
                Logical which is true when a coefficients cube is not
                generated individually for each forecast and hence the forecast
                reference time and time of the coefficients cube does not
                necessarily match that of the forecast cube. e.g. in the case
                of a fixed training window.
=======
        """
        check_predictor_of_mean_flag(predictor_of_mean_flag)
        self.predictor_of_mean_flag = predictor_of_mean_flag

    def __repr__(self):
        """Represent the configured plugin instance as a string."""
        result = ('<ApplyCoefficientsFromEnsembleCalibration: '
                  'predictor_of_mean_flag: {}>')
        return result.format(self.predictor_of_mean_flag)

    def _spatial_domain_match(self):
        """
        Check that the domain of the current forecast and coefficients cube
        match.
>>>>>>> 6d6d4029

        Raises:
            ValueError: If the domain information of the current_forecast and
                coefficients_cube do not match.
        """
<<<<<<< HEAD
        self.current_forecast = current_forecast
        self.coefficients_cube = coefficients_cube
        try:
            if (self.current_forecast.coord("forecast_period") !=
                    self.coefficients_cube.coord("forecast_period")):
                msg = ("The forecast_period coordinate of the current "
                       "forecast cube and coefficients cube differs. "
                       "current forecast: {}, coefficients cube: {}").format(
                               self.current_forecast.coord("forecast_period"),
                               self.coefficients_cube.coord("forecast_period"))
                raise ValueError(msg)
        except CoordinateNotFoundError:
            pass

        for coord_name in ["time", "forecast_reference_time"]:
            try:
                if check_hour_only:
                    # Check times are equal after removing the days
                    if ((self.current_forecast.coord(coord_name).points %
                         (3600*24)) !=
                        (self.coefficients_cube.coord(coord_name).points %
                         (3600*24))):
                        msg = ("The {} coordinate of the current forecast cube"
                               " and coefficients cube differs. "
                               "current forecast: {}, "
                               "coefficients cube: {}").format(
                            coord_name,
                            (self.current_forecast.coord(coord_name).points %
                             (3600*24)),
                            (self.coefficients_cube.coord(coord_name).points %
                             (3600*24)))
                        raise ValueError(msg)
                else:
                    if (self.current_forecast.coord(coord_name) !=
                            self.coefficients_cube.coord(coord_name)):
                        msg = ("The {} coordinate of the current forecast cube"
                               " and coefficients cube differs. "
                               "current forecast: {}, "
                               "coefficients cube: {}").format(
                                   coord_name,
                                   self.current_forecast.coord(coord_name),
                                   self.coefficients_cube.coord(coord_name))
                        raise ValueError(msg)
            except CoordinateNotFoundError:
                pass

        # Check that the domain of the current forecast and coefficients cube
        # matches.
=======
        msg = ("The domain along the {} axis given by the current forecast {} "
               "does not match the domain given by the coefficients cube {}.")

>>>>>>> 6d6d4029
        for axis in ["x", "y"]:
            current_forecast_points = [
                self.current_forecast.coord(axis=axis).points[0],
                self.current_forecast.coord(axis=axis).points[-1]]
            if not np.allclose(current_forecast_points,
                               self.coefficients_cube.coord(axis=axis).bounds):
                raise ValueError(
                    msg.format(axis, current_forecast_points,
                               self.coefficients_cube.coord(axis=axis).bounds))

    def _get_calibrated_forecast_predictors_mean(self, optimised_coeffs):
        """
        Function to get calibrated forecast_predictors when the predictor of
        mean used is the ensemble mean.

        Args:
            optimised_coeffs (dict):
                A dictionary containing the calibration coefficient names as
                keys with their corresponding values.

        Returns:
            (tuple) : tuple containing:
                **predicted_mean** (numpy.ndarray):
                    Calibrated mean values in a flattened array.
                **forecast_predictor** (iris.cube.Cube):
                    The forecast predictors, mean values taken by collapsing
                    the realization coordinate.
        """
        forecast_predictor = self.current_forecast.collapsed(
            "realization", iris.analysis.MEAN)

        # Calculate predicted mean = a + b*X, where X is the
        # raw ensemble mean. In this case, b = beta.
        a_and_b = [optimised_coeffs["alpha"], optimised_coeffs["beta"]]
        forecast_predictor_flat = forecast_predictor.data.flatten()
        col_of_ones = (
            np.ones(forecast_predictor_flat.shape, dtype=np.float32))
        ones_and_mean = (
            np.column_stack((col_of_ones, forecast_predictor_flat)))
        predicted_mean = np.dot(ones_and_mean, a_and_b)

        return predicted_mean, forecast_predictor

    def _get_calibrated_forecast_predictors_realizations(
            self, optimised_coeffs, forecast_vars):
        """
        Function to get calibrated forecast_predictors when the predictor of
        mean is the mean of each distinct realization. The domain mean in a
        given realization has been used to generate calibration coefficients,
        such that each realization can be calibrated separately. These
        calibrated realizations are then collapsed to give mean values at each
        point in the domain.

        Args:
            optimised_coeffs (dict):
                A dictionary containing the calibration coefficient names as
                keys with their corresponding values.
            forecast_vars (iris.cube.Cube):
                A cube of forecast predictor variance calculated across
                realizations.

        Returns:
            (tuple) : tuple containing:
                **predicted_mean** (numpy.ndarray):
                    Calibrated mean values in a flattened array.
                **forecast_predictor** (iris.cube.Cube):
                    The forecast predictors, mean values taken by collapsing
                    the realization coordinate.
        """
        forecast_predictor = self.current_forecast

        # Calculate predicted mean = a + b*X, where X is the
        # raw ensemble mean. In this case, b = beta^2.
        beta_values = np.array([], dtype=np.float32)
        for key in optimised_coeffs.keys():
            if key.startswith("beta"):
                beta_values = np.append(beta_values, optimised_coeffs[key])
        a_and_b = np.append(optimised_coeffs["alpha"], beta_values**2)
        forecast_predictor_flat = (
            convert_cube_data_to_2d(forecast_predictor))
        forecast_var_flat = forecast_vars.data.flatten()
        col_of_ones = np.ones(forecast_var_flat.shape, dtype=np.float32)
        ones_and_predictor = (
            np.column_stack((col_of_ones, forecast_predictor_flat)))
        predicted_mean = np.dot(ones_and_predictor, a_and_b)
        # Calculate mean of ensemble realizations, as only the
        # calibrated ensemble mean will be returned.
        forecast_predictor = (
            forecast_predictor.collapsed(
                "realization", iris.analysis.MEAN))

        return predicted_mean, forecast_predictor

    @staticmethod
    def calibrate_forecast_data(optimised_coeffs, predicted_mean,
                                forecast_predictor, forecast_var):
        """
        Create a calibrated_forecast_predictor by reshaping the preddicted mean
        to the original domain dimensions. Apply the calibration coefficients
        to the forecast data variance. Return both to give calibrated mean and
        variance in the original domain dimensions.

        Args:
            optimised_coeffs (dict):
                A dictionary containing the calibration coefficient names as
                keys with their corresponding values.
            predicted_mean (numpy.ndarray):
                Calibrated mean value.
            forecast_predictor (iris.cube.Cube):
                The forecast predictors, mean values taken by collapsing
                the realization coordinate.
            forecast_var (iris.cube.Cube):
                A cube of forecast predictor variance calculated across
                realizations.

        Returns:
            (tuple) : tuple containing:
                **calibrated_forecast_predictor** (iris.cube.Cube):
                    Cube containing the calibrated version of the
                    ensemble predictor, either the ensemble mean or
                    the ensemble realizations.
                **calibrated_forecast_var** (iris.cube.Cube):
                    Cube containing the calibrated version of the
                    ensemble variance, either the ensemble mean or
                    the ensemble realizations.
        """
        xlen = len(forecast_predictor.coord(axis="x").points)
        ylen = len(forecast_predictor.coord(axis="y").points)

        calibrated_forecast_predictor = forecast_predictor.copy(
            data=np.reshape(predicted_mean, (ylen, xlen)))

        # Calculating the predicted variance, based on the
        # raw variance S^2, where predicted variance = c + dS^2,
        # where c = (gamma)^2 and d = (delta)^2
        calibrated_forecast_var = forecast_var.copy(
            data=(
                optimised_coeffs["gamma"]**2 +
                optimised_coeffs["delta"]**2 * forecast_var.data))

        return calibrated_forecast_predictor, calibrated_forecast_var

    def process(self, current_forecast, coefficients_cube):
        """
        Wrapping function to calculate the forecast predictor and forecast
        variance prior to applying coefficients to the current forecast.

        Args:
            current_forecast (iris.cube.Cube):
                The cube containing the current forecast.
            coefficients_cube (iris.cube.Cube):
                Cube containing the coefficients estimated using EMOS.
                The cube contains a coefficient_index dimension coordinate
                where the points of the coordinate are integer values and a
                coefficient_name auxiliary coordinate where the points of
                the coordinate are e.g. gamma, delta, alpha, beta.

        Returns:
            (tuple) : tuple containing:
                **calibrated_forecast_predictor** (iris.cube.Cube):
                    Cube containing the calibrated version of the
                    ensemble predictor, either the ensemble mean or
                    the ensemble realizations.
                **calibrated_forecast_variance** (iris.cube.Cube):
                    Cube containing the calibrated version of the
                    ensemble variance, either the ensemble mean or
                    the ensemble realizations.
        """
        self.current_forecast = current_forecast
        self.coefficients_cube = coefficients_cube

        # Check coefficients_cube and forecast cube are compatible.
        time_coords_match(self.current_forecast, self.coefficients_cube)
        self._spatial_domain_match()

        optimised_coeffs = (
            dict(zip(self.coefficients_cube.coord("coefficient_name").points,
                     self.coefficients_cube.data)))
        forecast_vars = self.current_forecast.collapsed(
            "realization", iris.analysis.VARIANCE)

        if self.predictor_of_mean_flag.lower() == "mean":
            predicted_mean, forecast_predictor = (
                self._get_calibrated_forecast_predictors_mean(
                    optimised_coeffs))
        elif self.predictor_of_mean_flag.lower() == "realizations":
            predicted_mean, forecast_predictor = (
                self._get_calibrated_forecast_predictors_realizations(
                    optimised_coeffs, forecast_vars))

        calibrated_forecast_predictor, calibrated_forecast_var = (
            self.calibrate_forecast_data(optimised_coeffs, predicted_mean,
                                         forecast_predictor, forecast_vars))

        return calibrated_forecast_predictor, calibrated_forecast_var


def apply_coefficients_from_regimes(current_forecast, coeffs,
                                    predictor_of_mean_flag, reg_df):
    """
    Create an ensemble calibration plugin that, for regime-dependent
    Nonhomogeneous Gaussian Regression, applies coefficients created
    using historical forecasts and applies the coefficients to the
    current forecast.

    Args:
        current_forecast (iris.cube.Cube):
            The cube containing the current forecast.
        coefficients_cube (iris.cube.Cube):
            Cube containing the coefficients estimated using EMOS.
            The cube contains a coefficient_index dimension coordinate
            where the points of the coordinate are integer values and a
            coefficient_name auxiliary coordinate where the points of
            the coordinate are e.g. gamma, delta, alpha, beta. The cube
            also contains a regime coordinate to distinguish between
            parameters estimated for each regime.
        predictor_of_mean_flag (str):
            String to specify the input to calculate the calibrated mean.
            Currently the ensemble mean ("mean") and the ensemble
            realizations ("realizations") are supported as the predictors.
        reg_df (pandas.DataFrame):
            Data frame containing the archived regimes.

    Returns:
        (tuple) : tuple containing:
            **calibrated_forecast_predictor** (iris.cube.Cube):
                Cube containing the calibrated version of the
                ensemble predictor, either the ensemble mean or
                the ensemble realizations.
            **calibrated_forecast_variance** (iris.cube.Cube):
                Cube containing the calibrated version of the
                ensemble variance, either the ensemble mean or
                the ensemble realizations.

    """
    # Extract the date from the input cube and convert to a datetime object
    date = current_forecast.coord("forecast_reference_time").points
    date = datetime.datetime.fromtimestamp(date)

    # Identify the current regime
    regime = identify_regime(reg_df, date)

    # Does coeffs.extract.. give a cubelist rather than a cube?
    ac = ApplyCoefficientsFromEnsembleCalibration(
        current_forecast, coeffs.extract(iris.Constraint(regime=regime)),
        predictor_of_mean_flag, check_hour_only=True)

    return ac<|MERGE_RESOLUTION|>--- conflicted
+++ resolved
@@ -981,13 +981,8 @@
     Class to apply the optimised EMOS coefficients to future dates.
 
     """
-<<<<<<< HEAD
-    def __init__(
-            self, current_forecast, coefficients_cube,
-            predictor_of_mean_flag="mean", check_hour_only=False):
-=======
+
     def __init__(self, predictor_of_mean_flag="mean"):
->>>>>>> 6d6d4029
         """
         Create an ensemble calibration plugin that, for Nonhomogeneous Gaussian
         Regression, applies coefficients created using on historical forecasts
@@ -998,14 +993,7 @@
                 String to specify the input to calculate the calibrated mean.
                 Currently the ensemble mean ("mean") and the ensemble
                 realizations ("realizations") are supported as the predictors.
-<<<<<<< HEAD
-            check_hour_only (bool):
-                Logical which is true when a coefficients cube is not
-                generated individually for each forecast and hence the forecast
-                reference time and time of the coefficients cube does not
-                necessarily match that of the forecast cube. e.g. in the case
-                of a fixed training window.
-=======
+
         """
         check_predictor_of_mean_flag(predictor_of_mean_flag)
         self.predictor_of_mean_flag = predictor_of_mean_flag
@@ -1020,66 +1008,14 @@
         """
         Check that the domain of the current forecast and coefficients cube
         match.
->>>>>>> 6d6d4029
 
         Raises:
             ValueError: If the domain information of the current_forecast and
                 coefficients_cube do not match.
         """
-<<<<<<< HEAD
-        self.current_forecast = current_forecast
-        self.coefficients_cube = coefficients_cube
-        try:
-            if (self.current_forecast.coord("forecast_period") !=
-                    self.coefficients_cube.coord("forecast_period")):
-                msg = ("The forecast_period coordinate of the current "
-                       "forecast cube and coefficients cube differs. "
-                       "current forecast: {}, coefficients cube: {}").format(
-                               self.current_forecast.coord("forecast_period"),
-                               self.coefficients_cube.coord("forecast_period"))
-                raise ValueError(msg)
-        except CoordinateNotFoundError:
-            pass
-
-        for coord_name in ["time", "forecast_reference_time"]:
-            try:
-                if check_hour_only:
-                    # Check times are equal after removing the days
-                    if ((self.current_forecast.coord(coord_name).points %
-                         (3600*24)) !=
-                        (self.coefficients_cube.coord(coord_name).points %
-                         (3600*24))):
-                        msg = ("The {} coordinate of the current forecast cube"
-                               " and coefficients cube differs. "
-                               "current forecast: {}, "
-                               "coefficients cube: {}").format(
-                            coord_name,
-                            (self.current_forecast.coord(coord_name).points %
-                             (3600*24)),
-                            (self.coefficients_cube.coord(coord_name).points %
-                             (3600*24)))
-                        raise ValueError(msg)
-                else:
-                    if (self.current_forecast.coord(coord_name) !=
-                            self.coefficients_cube.coord(coord_name)):
-                        msg = ("The {} coordinate of the current forecast cube"
-                               " and coefficients cube differs. "
-                               "current forecast: {}, "
-                               "coefficients cube: {}").format(
-                                   coord_name,
-                                   self.current_forecast.coord(coord_name),
-                                   self.coefficients_cube.coord(coord_name))
-                        raise ValueError(msg)
-            except CoordinateNotFoundError:
-                pass
-
-        # Check that the domain of the current forecast and coefficients cube
-        # matches.
-=======
         msg = ("The domain along the {} axis given by the current forecast {} "
                "does not match the domain given by the coefficients cube {}.")
 
->>>>>>> 6d6d4029
         for axis in ["x", "y"]:
             current_forecast_points = [
                 self.current_forecast.coord(axis=axis).points[0],
