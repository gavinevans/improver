--- conflicted
+++ resolved
@@ -567,18 +567,6 @@
             historical_forecast (iris.cube.Cube):
                 The cube containing the historical forecasts used
                 for calibration.
-<<<<<<< HEAD
-            truth (iris.cube.Cube):
-                The cube containing the truth used for calibration.
-
-        Returns:
-            (tuple): tuple containing:
-                **optimised_coeffs** (dict):
-                    Dictionary containing a list of the optimised coefficients
-                    for each date.
-                **coeff_names** (list):
-                    The name of each coefficient.
-=======
             truth (iris.cube.Cube:
                 The cube containing the truth used for calibration.
 
@@ -587,30 +575,15 @@
                 Cube containing the coefficients estimated using EMOS.
                 The cube contains a coefficient_index dimension coordinate
                 and a coefficient_name auxiliary coordinate.
->>>>>>> d3192239
 
         """
         # Ensure predictor_of_mean_flag is valid.
         check_predictor_of_mean_flag(self.predictor_of_mean_flag)
 
-<<<<<<< HEAD
-        # Setting default values for optimised_coeffs.
-        optimised_coeffs = {}
-
-=======
->>>>>>> d3192239
         # Set default values for whether there are NaN values within the
         # initial guess.
         nan_in_initial_guess = False
 
-<<<<<<< HEAD
-        date = unit.num2date(
-            current_forecast.coord("time").points,
-            current_forecast.coord("time").units.name,
-            current_forecast.coord("time").units.calendar)[0]
-
-=======
->>>>>>> d3192239
         # Make sure inputs have the same units.
         historic_forecast.convert_units(self.desired_units)
         truth.convert_units(self.desired_units)
@@ -632,12 +605,7 @@
         # are NaNs in the initial guess, calculate an initial guess.
         if "initial_guess" not in locals() or nan_in_initial_guess:
             initial_guess = self.compute_initial_guess(
-<<<<<<< HEAD
                 truth, forecast_predictor, self.predictor_of_mean_flag,
-=======
-                truth, forecast_predictor,
-                self.predictor_of_mean_flag,
->>>>>>> d3192239
                 self.ESTIMATE_COEFFICIENTS_FROM_LINEAR_MODEL_FLAG,
                 no_of_realizations=no_of_realizations)
 
@@ -647,23 +615,12 @@
         if not nan_in_initial_guess:
             # Need to access the x attribute returned by the
             # minimisation function.
-<<<<<<< HEAD
-            optimised_coeffs[date] = (
-=======
             optimised_coeffs = (
->>>>>>> d3192239
                 self.minimiser.crps_minimiser_wrapper(
                     initial_guess, forecast_predictor,
                     truth, forecast_var,
                     self.predictor_of_mean_flag,
                     self.distribution.lower()))
-<<<<<<< HEAD
-            initial_guess = optimised_coeffs[date]
-        else:
-            optimised_coeffs[date] = initial_guess
-
-        return optimised_coeffs, self.coeff_names
-=======
             initial_guess = optimised_coeffs
         else:
             optimised_coeffs = initial_guess
@@ -671,7 +628,6 @@
         coefficients_cube = (
             self.create_coefficients_cube(optimised_coeffs, current_forecast))
         return coefficients_cube
->>>>>>> d3192239
 
 
 class ApplyCoefficientsFromEnsembleCalibration(object):
@@ -689,22 +645,12 @@
 
         Args:
             current_forecast (iris.cube.Cube):
-<<<<<<< HEAD
-                The Cube or CubeList containing the current forecast.
-            optimised_coeffs (dict):
-                Dictionary containing a list of the optimised coefficients
-                for each date.
-            coeff_names (list):
-                The name of each coefficient.
-            predictor_of_mean_flag (String):
-=======
                 The cube containing the current forecast.
             coefficients_cube (iris.cube.Cube):
                 Cube containing the coefficients estimated using EMOS.
                 The cube contains a coefficient_index dimension coordinate
                 and a coefficient_name auxiliary coordinate.
             predictor_of_mean_flag (str):
->>>>>>> d3192239
                 String to specify the input to calculate the calibrated mean.
                 Currently the ensemble mean ("mean") and the ensemble
                 realizations ("realizations") are supported as the predictors.
@@ -716,102 +662,6 @@
         check_predictor_of_mean_flag(predictor_of_mean_flag)
         self.predictor_of_mean_flag = predictor_of_mean_flag
 
-<<<<<<< HEAD
-    def _find_coords_of_length_one(self, cube, add_dimension=True):
-        """
-        Function to find all coordinates with a length of 1.
-
-        Args:
-            cube (iris.cube.Cube):
-                Cube
-            add_dimension (bool):
-                Adds a dimension of 0 to each coordinate. A tuple is appended.
-
-        Returns:
-            length_one_coords (list or list of tuples):
-                List of length one coordinates or list of tuples containing
-                length one coordinates and the dimension.
-
-        """
-        length_one_coords = []
-        for coord in cube.coords():
-            if len(coord.points) == 1:  # Find length one coordinates
-                if add_dimension:
-                    length_one_coords.append((coord, 0))
-                else:
-                    length_one_coords.append(coord)
-        return length_one_coords
-
-    def _separate_length_one_coords_into_aux_and_dim(
-            self, length_one_coords, dim_coords=["time"]):
-        """
-        Function to separate coordinates into auxiliary and dimension
-        coordinates.
-
-        Args:
-            length_one_coords (iterable of coordinates):
-                The coordinates to be checked for length one coordinates.
-            dim_coords (list of coordinates):
-                The length one coordinates to be made dimension coordinates.
-
-        Returns:
-            (tuple) : tuple containing:
-                **length_one_coords_for_aux_coords** (list):
-                    List of length one coordinates to be auxiliary coordinates,
-                    i.e. not in the dim_coords list.
-                    **length_one_coords_for_dim_coords** (list):
-                    List of length one coordinates to be dimension coordinates,
-                    according to dim_coords list.
-
-        """
-        length_one_coords_for_aux_coords = []
-        length_one_coords_for_dim_coords = []
-        for coord in length_one_coords:
-            if coord[0].name() in dim_coords:
-                length_one_coords_for_dim_coords.append(coord)
-            else:
-                length_one_coords_for_aux_coords.append(coord)
-        return (
-            length_one_coords_for_aux_coords,
-            length_one_coords_for_dim_coords)
-
-    def _create_coefficient_cube(
-            self, cube, optimised_coeffs_at_date, coeff_names):
-        """
-        Function to create a cube to store the coefficients used in the
-        ensemble calibration.
-
-        Args:
-            cube (iterable of coordinates):
-                The coordinates to be checked for length one coordinates.
-            optimised_coeffs_at_date (list of coefficients):
-                Optimised coefficients for a particular date.
-            coeff_names (list):
-                List of coefficient names.
-
-
-        Returns:
-            coeff_cubes (iris.cube.Cube):
-                Cube containing the coefficient value as the data array.
-
-        """
-        length_one_coords = self._find_coords_of_length_one(cube)
-
-        length_one_coords_for_aux_coords, length_one_coords_for_dim_coords = (
-            self._separate_length_one_coords_into_aux_and_dim(
-                length_one_coords))
-
-        coeff_cubes = iris.cube.CubeList([])
-        for coeff, coeff_name in zip(optimised_coeffs_at_date, coeff_names):
-            cube = iris.cube.Cube(
-                [coeff], long_name=coeff_name, attributes=cube.attributes,
-                aux_coords_and_dims=length_one_coords_for_aux_coords,
-                dim_coords_and_dims=length_one_coords_for_dim_coords)
-            coeff_cubes.append(cube)
-        return coeff_cubes
-
-=======
->>>>>>> d3192239
     def apply_params_entry(self):
         """
         Wrapping function to calculate the forecast predictor and forecast
@@ -827,32 +677,13 @@
                     Cube containing the calibrated version of the
                     ensemble variance, either the ensemble mean or
                     the ensemble realizations.
-<<<<<<< HEAD
-                **calibrated_forecast_coefficients** (iris.cube.Cube):
-                    Cube containing both the coefficients for calibrating
-                    the ensemble.
-
-        """
-        # Ensure predictor_of_mean_flag is valid.
-        check_predictor_of_mean_flag(self.predictor_of_mean_flag)
-
-=======
-
-        """
->>>>>>> d3192239
+
+        """
         if self.predictor_of_mean_flag.lower() in ["mean"]:
             forecast_predictors = self.current_forecast.collapsed(
                 "realization", iris.analysis.MEAN)
         elif self.predictor_of_mean_flag.lower() in ["realizations"]:
             forecast_predictors = self.current_forecast
-<<<<<<< HEAD
-            realization_coeffs = []
-            for realization in forecast_predictors.coord("realization").points:
-                realization_coeffs.append(
-                    "{}{}".format(self.coeff_names[-1], np.int32(realization)))
-            self.coeff_names = self.coeff_names[:-1] + realization_coeffs
-=======
->>>>>>> d3192239
 
         forecast_vars = self.current_forecast.collapsed(
             "realization", iris.analysis.VARIANCE)
@@ -874,11 +705,7 @@
 
         Returns:
             (tuple) : tuple containing:
-<<<<<<< HEAD
-               **calibrated_forecast_predictor** (iris.cube.Cube):
-=======
                 **calibrated_forecast_predictor** (iris.cube.Cube):
->>>>>>> d3192239
                     Cube containing the calibrated version of the
                     ensemble predictor, either the ensemble mean or
                     the ensemble realizations.
@@ -886,62 +713,6 @@
                     Cube containing the calibrated version of the
                     ensemble variance, either the ensemble mean or
                     the ensemble realizations.
-<<<<<<< HEAD
-                **calibrated_forecast_coefficients** (iris.cube.CubeList):
-                    List of cubes containing the coefficients used for
-                    calibration.
-
-        """
-        date = iris_time_to_datetime(
-            forecast_predictors.coord("time").copy())[0]
-        if len(optimised_coeffs[date]) != len(coeff_names):
-            msg = ("Number of coefficient names {} with names {} "
-                   "is not equal to the number of "
-                   "optimised_coeffs_at_date values {} "
-                   "with values {} or the number of "
-                   "coefficients is not greater than the "
-                   "number of coefficient names. Can not continue "
-                   "if the number of coefficient names out number "
-                   "the number of coefficients".format(
-                        len(coeff_names), coeff_names,
-                        len(optimised_coeffs[date]),
-                        optimised_coeffs[date]))
-            raise ValueError(msg)
-        optimised_coeffs_at_date = dict(
-            zip(coeff_names, optimised_coeffs[date]))
-
-        if predictor_of_mean_flag.lower() in ["mean"]:
-            # Calculate predicted mean = a + b*X, where X is the
-            # raw ensemble mean. In this case, b = beta.
-            beta = [optimised_coeffs_at_date["a"],
-                    optimised_coeffs_at_date["beta"]]
-            forecast_predictor_flat = (
-                forecast_predictors.data.flatten())
-            new_col = np.ones(forecast_predictor_flat.shape,
-                              dtype=np.float32)
-            all_data = np.column_stack(
-                (new_col, forecast_predictor_flat))
-            predicted_mean = np.dot(all_data, beta)
-            calibrated_forecast_predictor = forecast_predictors
-        elif predictor_of_mean_flag.lower() in ["realizations"]:
-            # Calculate predicted mean = a + b*X, where X is the
-            # raw ensemble mean. In this case, b = beta^2.
-            beta_values = np.array([], dtype=np.float32)
-            for key in optimised_coeffs_at_date.keys():
-                if key.startswith("beta"):
-                    beta_values = (
-                        np.append(beta_values, optimised_coeffs_at_date[key]))
-            beta = np.concatenate(
-                [[optimised_coeffs_at_date["a"]], beta_values**2])
-            forecast_predictor_flat = (
-                convert_cube_data_to_2d(forecast_predictors))
-            forecast_var_flat = forecast_vars.data.flatten()
-
-            new_col = np.ones(forecast_var_flat.shape, dtype=np.float32)
-            all_data = np.column_stack((new_col, forecast_predictor_flat))
-            predicted_mean = np.dot(all_data, beta)
-=======
-
         """
         optimised_coeffs = (
             dict(zip(self.coefficients_cube.coord("coefficient_name").points,
@@ -976,7 +747,7 @@
             ones_and_mean = (
                 np.column_stack((col_of_ones, forecast_predictor_flat)))
             predicted_mean = np.dot(ones_and_mean, a_and_b)
->>>>>>> d3192239
+
             # Calculate mean of ensemble realizations, as only the
             # calibrated ensemble mean will be returned.
             calibrated_forecast_predictor = (
@@ -985,26 +756,7 @@
 
         xlen = len(forecast_predictors.coord(axis="x").points)
         ylen = len(forecast_predictors.coord(axis="y").points)
-<<<<<<< HEAD
-        predicted_mean = np.reshape(predicted_mean, (ylen, xlen))
-        calibrated_forecast_predictor.data = predicted_mean
-
-        # Calculating the predicted variance, based on the
-        # raw variance S^2, where predicted variance = c + dS^2,
-        # where c = (gamma)^2 and d = (delta)^2
-        predicted_var = (optimised_coeffs_at_date["gamma"]**2 +
-                         optimised_coeffs_at_date["delta"]**2 *
-                         forecast_vars.data)
-
-        calibrated_forecast_var = forecast_vars
-        calibrated_forecast_var.data = predicted_var
-
-        coeff_cubes = self._create_coefficient_cube(
-            calibrated_forecast_predictor, optimised_coeffs[date], coeff_names)
-
-        return (calibrated_forecast_predictor,
-                calibrated_forecast_var, coeff_cubes)
-=======
+
         calibrated_forecast_predictor.data = (
             np.reshape(predicted_mean, (ylen, xlen)))
 
@@ -1017,7 +769,7 @@
             optimised_coeffs["delta"]**2 * forecast_vars.data)
 
         return calibrated_forecast_predictor, calibrated_forecast_var
->>>>>>> d3192239
+
 
 
 class EnsembleCalibration(object):
