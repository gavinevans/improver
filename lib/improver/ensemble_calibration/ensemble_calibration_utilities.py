--- conflicted
+++ resolved
@@ -259,8 +259,8 @@
             cubes, self.historic_forecast_dict)
         truths = self._find_required_cubes_using_metadata(
             cubes, self.truth_dict)
-<<<<<<< HEAD
-        return historic_forecasts.merge_cube(), truths.merge_cube()
+        # Use improver merge_cubes to equalise attributes
+        return merge_cubes(historic_forecasts), merge_cubes(truths)
 
 
 def extract_regimes(reg_df, init_date, final_date):
@@ -341,8 +341,4 @@
 
     regime = reg_df.T0[date_list == date]
 
-    return regime
-=======
-        # Use improver merge_cubes to equalise attributes
-        return merge_cubes(historic_forecasts), merge_cubes(truths)
->>>>>>> 6d6d4029
+    return regime