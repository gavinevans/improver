#!/usr/bin/env python
# -*- coding: utf-8 -*-
# -----------------------------------------------------------------------------
# (C) British Crown Copyright 2017-2019 Met Office.
# All rights reserved.
#
# Redistribution and use in source and binary forms, with or without
# modification, are permitted provided that the following conditions are met:
#
# * Redistributions of source code must retain the above copyright notice, this
#   list of conditions and the following disclaimer.
#
# * Redistributions in binary form must reproduce the above copyright notice,
#   this list of conditions and the following disclaimer in the documentation
#   and/or other materials provided with the distribution.
#
# * Neither the name of the copyright holder nor the names of its
#   contributors may be used to endorse or promote products derived from
#   this software without specific prior written permission.
#
# THIS SOFTWARE IS PROVIDED BY THE COPYRIGHT HOLDERS AND CONTRIBUTORS "AS IS"
# AND ANY EXPRESS OR IMPLIED WARRANTIES, INCLUDING, BUT NOT LIMITED TO, THE
# IMPLIED WARRANTIES OF MERCHANTABILITY AND FITNESS FOR A PARTICULAR PURPOSE
# ARE DISCLAIMED. IN NO EVENT SHALL THE COPYRIGHT HOLDER OR CONTRIBUTORS BE
# LIABLE FOR ANY DIRECT, INDIRECT, INCIDENTAL, SPECIAL, EXEMPLARY, OR
# CONSEQUENTIAL DAMAGES (INCLUDING, BUT NOT LIMITED TO, PROCUREMENT OF
# SUBSTITUTE GOODS OR SERVICES; LOSS OF USE, DATA, OR PROFITS; OR BUSINESS
# INTERRUPTION) HOWEVER CAUSED AND ON ANY THEORY OF LIABILITY, WHETHER IN
# CONTRACT, STRICT LIABILITY, OR TORT (INCLUDING NEGLIGENCE OR OTHERWISE)
# ARISING IN ANY WAY OUT OF THE USE OF THIS SOFTWARE, EVEN IF ADVISED OF THE
# POSSIBILITY OF SUCH DAMAGE.
"""Script to apply coefficients for Ensemble Model Output
Statistics (EMOS), otherwise known as Non-homogeneous Gaussian
Regression (NGR)."""

from improver import cli


@cli.clizefy
@cli.with_output
def process(cube: cli.inputcube,
            coefficients: cli.inputcube = None,
            land_sea_mask: cli.inputcube = None,
            *,
            distribution,
            realizations_count: int = None,
            randomise=False,
            random_seed: int = None,
            ignore_ecc_bounds=False,
            predictor_of_mean='mean',
            shape_parameters: cli.comma_separated_list = None):
    """Applying coefficients for Ensemble Model Output Statistics.

    Load in arguments for applying coefficients for Ensemble Model Output
    Statistics (EMOS), otherwise known as Non-homogeneous Gaussian
    Regression (NGR). The coefficients are applied to the forecast
    that is supplied, so as to calibrate the forecast. The calibrated
    forecast is written to a cube. If no coefficients are provided the input
    forecast is returned unchanged.

    Args:
        cube (iris.cube.Cube):
            A Cube containing the forecast to be calibrated. The input format
            could be either realizations, probabilities or percentiles.
        coefficients (iris.cube.Cube):
            A cube containing the coefficients used for calibration or None.
            If none then then input is returned unchanged.
        land_sea_mask (iris.cube.Cube):
            A cube containing the land-sea mask on the same domain as the
            forecast that is to be calibrated. Land points are "
            "specified by ones and sea points are specified by zeros. "
            "If not None this argument will enable land-only calibration, in "
            "which sea points are returned without the application of "
            "calibration."
        distribution (str):
            The distribution for constructing realizations, percentiles or
            probabilities. This should typically match the distribution used
            for minimising the Continuous Ranked Probability Score when
            estimating the EMOS coefficients. The distributions available are
            those supported by :data:`scipy.stats`.
        realizations_count (int):
            Optional argument to specify the number of ensemble realizations
            to produce. If the current forecast is input as probabilities or
            percentiles then this argument is used to create the requested
            number of realizations. In addition, this argument is used to
            construct the requested number of realizations from the mean and
            variance output after applying the EMOS coefficients.
        randomise (bool):
            Option to reorder the post-processed forecasts randomly. If not
            set, the ordering of the raw ensemble is used. This option is
            only valid when the input format is realizations.
        random_seed (int):
            Option to specify a value for the random seed for testing
            purposes, otherwise the default random seen behaviour is utilised.
            The random seed is used in the generation of the random numbers
            used for either the randomise option to order the input
            percentiles randomly, rather than use the ordering from the raw
            ensemble, or for splitting tied values within the raw ensemble,
            so that the values from the input percentiles can be ordered to
            match the raw ensemble.
        ignore_ecc_bounds (bool):
            If True, where the percentiles exceed the ECC bounds range,
            raises a warning rather than an exception. This occurs when the
            current forecasts is in the form of probabilities and is
            converted to percentiles, as part of converting the input
            probabilities into realizations.
        predictor_of_mean (str):
            String to specify the predictor used to calibrate the forecast
            mean. Currently the ensemble mean "mean" as the ensemble
            realization "realization" are supported as options.
        shape_parameters ():
            The shape parameters required for defining the distribution
            specified by the distribution argument. The shape parameters
            should either be a number or 'inf' or '-inf' to represent
            infinity. Further details about appropriate shape parameters
            are available in scipy.stats. For the truncated normal
            distribution with a lower bound of zero, as available when
            estimating EMOS coefficients, the appropriate shape parameters
            are 0 and inf.

    Returns:
        iris.cube.Cube:
            The calibrated forecast cube.

    Raises:
        ValueError:
            If the current forecast is a coefficients cube.
        ValueError:
            If the coefficients cube does not have the right name of
            "emos_coefficients".
        ValueError:
            If the forecast type is 'percentiles' or 'probabilities' while no
            realizations_count are given.

    """
    import warnings

    import numpy as np
    from iris.exceptions import CoordinateNotFoundError

    from improver.ensemble_calibration.ensemble_calibration import (
        ApplyCoefficientsFromEnsembleCalibration)
    from improver.ensemble_copula_coupling.ensemble_copula_coupling import (
        EnsembleReordering,
        GeneratePercentilesFromMeanAndVariance,
        GeneratePercentilesFromProbabilities,
        GenerateProbabilitiesFromMeanAndVariance,
        RebadgePercentilesAsRealizations,
        ResamplePercentiles)
    from improver.metadata.probabilistic import find_percentile_coordinate

    current_forecast = cube

    if coefficients is None:
        msg = ("There are no coefficients provided for calibration. The "
               "uncalibrated forecast will be returned.")
        warnings.warn(msg)
        return current_forecast

    elif coefficients.name() != 'emos_coefficients':
        msg = ("The current coefficients cube does not have the "
               "name 'emos_coefficients'")
        raise ValueError(msg)

    if current_forecast.name() == 'emos_coefficients':
        msg = "The current forecast cube has the name 'emos_coefficients'"
        raise ValueError(msg)

    original_current_forecast = current_forecast.copy()
    try:
        find_percentile_coordinate(current_forecast)
        input_forecast_type = "percentiles"
    except CoordinateNotFoundError:
        input_forecast_type = "realizations"

    if current_forecast.name().startswith("probability_of"):
        input_forecast_type = "probabilities"
        # If probabilities, convert to percentiles.
        conversion_plugin = GeneratePercentilesFromProbabilities(
            ecc_bounds_warning=ignore_ecc_bounds)
    elif input_forecast_type == "percentiles":
        # If percentiles, resample percentiles so that the percentiles are
        # evenly spaced.
        conversion_plugin = ResamplePercentiles(
            ecc_bounds_warning=ignore_ecc_bounds)

    # If percentiles, re-sample percentiles and then re-badge.
    # If probabilities, generate percentiles and then re-badge.
    if input_forecast_type in ["percentiles", "probabilities"]:
        if not realizations_count:
            raise ValueError(
                "The current forecast has been provided as {0}. "
                "These {0} need to be converted to realizations "
                "for ensemble calibration. The realizations_count "
                "argument is used to define the number of realizations "
                "to construct from the input {0}, so if the "
                "current forecast is provided as {0} then "
                "realizations_count must be defined.".format(
                    input_forecast_type))
        current_forecast = conversion_plugin.process(
            current_forecast, no_of_percentiles=realizations_count)
        current_forecast = (
            RebadgePercentilesAsRealizations().process(current_forecast))

    # Default number of ensemble realizations is the number in
    # the raw forecast.
    if not realizations_count:
        realizations_count = len(
            current_forecast.coord('realization').points)

    # Apply coefficients as part of Ensemble Model Output Statistics (EMOS).
    ac = ApplyCoefficientsFromEnsembleCalibration(
        predictor=predictor_of_mean)
    calibrated_predictor, calibrated_variance = ac.process(
        current_forecast, coefficients, landsea_mask=land_sea_mask)

    if shape_parameters:
        shape_parameters = [np.float32(x) for x in shape_parameters]

    # If input forecast is probabilities, convert output into probabilities.
    # If input forecast is percentiles, convert output into percentiles.
    # If input forecast is realizations, convert output into realizations.
    if input_forecast_type == "probabilities":
        result = GenerateProbabilitiesFromMeanAndVariance(
            distribution=distribution,
            shape_parameters=shape_parameters).process(
            calibrated_predictor, calibrated_variance,
            original_current_forecast)
    elif input_forecast_type == "percentiles":
        perc_coord = find_percentile_coordinate(original_current_forecast)
        result = GeneratePercentilesFromMeanAndVariance(
            distribution=distribution,
            shape_parameters=shape_parameters).process(
            calibrated_predictor, calibrated_variance,
            original_current_forecast, percentiles=perc_coord.points)
    elif input_forecast_type == "realizations":
        # Ensemble Copula Coupling to generate realizations
        # from mean and variance.
        percentiles = GeneratePercentilesFromMeanAndVariance(
            distribution=distribution,
            shape_parameters=shape_parameters).process(
            calibrated_predictor, calibrated_variance,
<<<<<<< HEAD
            original_current_forecast, no_of_percentiles=num_realizations)
=======
            no_of_percentiles=realizations_count)
>>>>>>> e85deceb
        result = EnsembleReordering().process(
            percentiles, current_forecast,
            random_ordering=randomise, random_seed=random_seed)
    return result<|MERGE_RESOLUTION|>--- conflicted
+++ resolved
@@ -240,11 +240,7 @@
             distribution=distribution,
             shape_parameters=shape_parameters).process(
             calibrated_predictor, calibrated_variance,
-<<<<<<< HEAD
-            original_current_forecast, no_of_percentiles=num_realizations)
-=======
-            no_of_percentiles=realizations_count)
->>>>>>> e85deceb
+            original_current_forecast, no_of_percentiles=realizations_count)
         result = EnsembleReordering().process(
             percentiles, current_forecast,
             random_ordering=randomise, random_seed=random_seed)
