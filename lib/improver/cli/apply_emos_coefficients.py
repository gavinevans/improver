#!/usr/bin/env python
# -*- coding: utf-8 -*-
# -----------------------------------------------------------------------------
# (C) British Crown Copyright 2017-2019 Met Office.
# All rights reserved.
#
# Redistribution and use in source and binary forms, with or without
# modification, are permitted provided that the following conditions are met:
#
# * Redistributions of source code must retain the above copyright notice, this
#   list of conditions and the following disclaimer.
#
# * Redistributions in binary form must reproduce the above copyright notice,
#   this list of conditions and the following disclaimer in the documentation
#   and/or other materials provided with the distribution.
#
# * Neither the name of the copyright holder nor the names of its
#   contributors may be used to endorse or promote products derived from
#   this software without specific prior written permission.
#
# THIS SOFTWARE IS PROVIDED BY THE COPYRIGHT HOLDERS AND CONTRIBUTORS "AS IS"
# AND ANY EXPRESS OR IMPLIED WARRANTIES, INCLUDING, BUT NOT LIMITED TO, THE
# IMPLIED WARRANTIES OF MERCHANTABILITY AND FITNESS FOR A PARTICULAR PURPOSE
# ARE DISCLAIMED. IN NO EVENT SHALL THE COPYRIGHT HOLDER OR CONTRIBUTORS BE
# LIABLE FOR ANY DIRECT, INDIRECT, INCIDENTAL, SPECIAL, EXEMPLARY, OR
# CONSEQUENTIAL DAMAGES (INCLUDING, BUT NOT LIMITED TO, PROCUREMENT OF
# SUBSTITUTE GOODS OR SERVICES; LOSS OF USE, DATA, OR PROFITS; OR BUSINESS
# INTERRUPTION) HOWEVER CAUSED AND ON ANY THEORY OF LIABILITY, WHETHER IN
# CONTRACT, STRICT LIABILITY, OR TORT (INCLUDING NEGLIGENCE OR OTHERWISE)
# ARISING IN ANY WAY OUT OF THE USE OF THIS SOFTWARE, EVEN IF ADVISED OF THE
# POSSIBILITY OF SUCH DAMAGE.
"""Script to apply coefficients for Ensemble Model Output
Statistics (EMOS), otherwise known as Non-homogeneous Gaussian
Regression (NGR)."""

import warnings

import numpy as np
from iris.exceptions import CoordinateNotFoundError

from improver.argparser import ArgParser
from improver.ensemble_calibration.ensemble_calibration import (
    ApplyCoefficientsFromEnsembleCalibration)
from improver.ensemble_copula_coupling.ensemble_copula_coupling import (
    ConvertLocationAndScaleParametersToPercentiles,
    ConvertLocationAndScaleParametersToProbabilities,
    ConvertProbabilitiesToPercentiles,
    EnsembleReordering,
    RebadgePercentilesAsRealizations,
    ResamplePercentiles)
from improver.metadata.probabilistic import find_percentile_coordinate
from improver.utilities.load import load_cube
from improver.utilities.save import save_netcdf


def main(argv=None):
    """Load in arguments for applying coefficients for Ensemble Model Output
       Statistics (EMOS), otherwise known as Non-homogeneous Gaussian
       Regression (NGR). The coefficients are applied to the forecast
       that is supplied, so as to calibrate the forecast. The calibrated
       forecast is written to a netCDF file. If no coefficients are supplied
       the input forecast is returned unchanged.
    """
    parser = ArgParser(
        description='Apply coefficients for Ensemble Model Output '
                    'Statistics (EMOS), otherwise known as Non-homogeneous '
                    'Gaussian Regression (NGR). The supported input formats '
                    'are realizations, probabilities and percentiles. '
                    'The forecast will be converted to realizations before '
                    'applying the coefficients and then converted back to '
                    'match the input format.')
    # Filepaths for the forecast, EMOS coefficients and the output.
    parser.add_argument(
        'forecast_filepath', metavar='FORECAST_FILEPATH',
        help='A path to an input NetCDF file containing the forecast to be '
             'calibrated. The input format could be either realizations, '
             'probabilities or percentiles.')
    parser.add_argument(
        'coefficients_filepath',
        metavar='COEFFICIENTS_FILEPATH', nargs='?',
        help='(Optional) A path to an input NetCDF file containing the '
             'coefficients used for calibration. If this file is not '
             'provided the input forecast is returned unchanged.')
    parser.add_argument(
        'output_filepath', metavar='OUTPUT_FILEPATH',
        help='The output path for the processed NetCDF')
    parser.add_argument(
        'distribution', metavar="DISTRIBUTION",
        help="The distribution for constructing realizations, percentiles or "
             "probabilities. This should typically match the distribution "
             "used for minimising the Continuous Ranked Probability Score "
             "when estimating the EMOS coefficients. The distributions "
             "available are those supported by scipy.stats. Currently "
             "tested distributions are: 'norm', 'truncnorm'.")
    # Optional arguments.
    parser.add_argument(
        '--num_realizations', metavar='NUMBER_OF_REALIZATIONS',
        default=None, type=np.int32,
        help='Optional argument to specify the number of '
             'ensemble realizations to produce. '
             'If the current forecast is input as probabilities or '
             'percentiles then this argument is used to create the requested '
             'number of realizations. In addition, this argument is used to '
             'construct the requested number of realizations from the mean '
             'and variance output after applying the EMOS coefficients.'
             'Default will be the number of realizations in the raw input '
             'file, if realizations are provided as input, otherwise if the '
             'input format is probabilities or percentiles, then an error '
             'will be raised if no value is provided.')
    parser.add_argument(
        '--random_ordering', default=False,
        action='store_true',
        help='Option to reorder the post-processed forecasts randomly. If not '
             'set, the ordering of the raw ensemble is used. This option is '
             'only valid when the input format is realizations.')
    parser.add_argument(
        '--random_seed', metavar='RANDOM_SEED', default=None,
        help='Option to specify a value for the random seed for testing '
             'purposes, otherwise, the default random seed behaviour is '
             'utilised. The random seed is used in the generation of the '
             'random numbers used for either the random_ordering option to '
             'order the input percentiles randomly, rather than use the '
             'ordering from the raw ensemble, or for splitting tied values '
             'within the raw ensemble, so that the values from the input '
             'percentiles can be ordered to match the raw ensemble.')
    parser.add_argument(
        '--ecc_bounds_warning', default=False,
        action='store_true',
        help='If True, where the percentiles exceed the ECC bounds range, '
             'raise a warning rather than an exception. This occurs when the '
             'current forecast is in the form of probabilities and is '
             'converted to percentiles, as part of converting the input '
             'probabilities into realizations.')
    parser.add_argument(
        '--predictor', metavar='PREDICTOR',
        choices=['mean', 'realizations'], default='mean',
        help='String to specify the form of the predictor used to calculate '
             'the location parameter when estimating the EMOS coefficients. '
             'Currently the ensemble mean ("mean") and the ensemble '
             'realizations ("realizations") are supported as options. '
             'Default: "mean".')
    parser.add_argument(
        '--landsea_mask', metavar="LANDSEA_MASK", default=None,
        help="The netCDF file containing a land-sea mask on the same domain "
             "as the forecast that is to be calibrated. Land points are "
             "specified by ones and sea points are specified by zeros. "
             "Supplying this file will enable land-only calibration, in which "
             "sea points are returned without the application of calibration.")
    parser.add_argument(
        '--shape_parameters', metavar="SHAPE_PARAMETERS", nargs="*",
        default=None, type=float,
        help="The shape parameters required for defining the distribution "
             "specified by the distribution argument. The shape parameters "
             "should either be a number or 'inf' or '-inf' to represent "
             "infinity. Further details about appropriate shape parameters "
             "are available in scipy.stats. For the truncated normal "
             "distribution with a lower bound of zero, as available when "
             "estimating EMOS coefficients, the appropriate shape parameters "
             "are 0 and inf.")

    args = parser.parse_args(args=argv)

    # Load Cubes
    current_forecast = load_cube(args.forecast_filepath)
    coeffs = load_cube(args.coefficients_filepath, allow_none=True)
    landsea_mask = load_cube(args.landsea_mask, allow_none=True)
    # Process Cube
    result = process(current_forecast, coeffs, landsea_mask,
                     args.distribution, args.num_realizations,
                     args.random_ordering, args.random_seed,
                     args.ecc_bounds_warning, args.predictor,
                     args.shape_parameters)
    # Save Cube
    save_netcdf(result, args.output_filepath)


def process(current_forecast, coeffs, landsea_mask, distribution,
            num_realizations=None, random_ordering=False, random_seed=None,
            ecc_bounds_warning=False, predictor='mean', shape_parameters=None):

    """Applying coefficients for Ensemble Model Output Statistics.

    Load in arguments for applying coefficients for Ensemble Model Output
    Statistics (EMOS), otherwise known as Non-homogeneous Gaussian
    Regression (NGR). The coefficients are applied to the forecast
    that is supplied, so as to calibrate the forecast. The calibrated
    forecast is written to a cube. If no coefficients are provided the input
    forecast is returned unchanged.

    Args:
        current_forecast (iris.cube.Cube):
            A Cube containing the forecast to be calibrated. The input format
            could be either realizations, probabilities or percentiles.
        coeffs (iris.cube.Cube or None):
            A cube containing the coefficients used for calibration or None.
            If none then then current_forecast is returned unchanged.
        landsea_mask (iris.cube.Cube or None):
            A cube containing the land-sea mask on the same domain as the
            forecast that is to be calibrated. Land points are "
            "specified by ones and sea points are specified by zeros. "
            "If not None this argument will enable land-only calibration, in "
            "which sea points are returned without the application of "
            "calibration."
        distribution (str):
            The distribution for constructing realizations, percentiles or
            probabilities. This should typically match the distribution used
            for minimising the Continuous Ranked Probability Score when
            estimating the EMOS coefficients. The distributions available are
            those supported by :data:`scipy.stats`.
        num_realizations (numpy.int32):
            Optional argument to specify the number of ensemble realizations
            to produce. If the current forecast is input as probabilities or
            percentiles then this argument is used to create the requested
            number of realizations. In addition, this argument is used to
            construct the requested number of realizations from the mean and
            variance output after applying the EMOS coefficients.
            Default is None.
        random_ordering (bool):
            Option to reorder the post-processed forecasts randomly. If not
            set, the ordering of the raw ensemble is used. This option is
            only valid when the input format is realizations.
            Default is False.
        random_seed (int):
            Option to specify a value for the random seed for testing
            purposes, otherwise the default random seen behaviour is utilised.
            The random seed is used in the generation of the random numbers
            used for either the random_ordering option to order the input
            percentiles randomly, rather than use the ordering from the raw
            ensemble, or for splitting tied values within the raw ensemble,
            so that the values from the input percentiles can be ordered to
            match the raw ensemble.
            Default is None.
        ecc_bounds_warning (bool):
            If True, where the percentiles exceed the ECC bounds range,
            raises a warning rather than an exception. This occurs when the
            current forecasts is in the form of probabilities and is
            converted to percentiles, as part of converting the input
            probabilities into realizations.
            Default is False.
        predictor (str):
            String to specify the form of the predictor used to calculate
            the location parameter when estimating the EMOS coefficients.
            Currently the ensemble mean ("mean") and the ensemble
            realizations ("realizations") are supported as the predictors.
            Default is "mean".
        shape_parameters (float or str):
            The shape parameters required for defining the distribution
            specified by the distribution argument. The shape parameters
            should either be a number or 'inf' or '-inf' to represent
            infinity. Further details about appropriate shape parameters
            are available in scipy.stats. For the truncated normal
            distribution with a lower bound of zero, as available when
            estimating EMOS coefficients, the appropriate shape parameters
            are 0 and inf.

    Returns:
        iris.cube.Cube:
            The calibrated forecast cube.

    Raises:
        ValueError:
            If the current forecast is a coefficients cube.
        ValueError:
            If the coefficients cube does not have the right name of
            "emos_coefficients".
        ValueError:
            If the forecast type is 'percentiles' or 'probabilities' while no
            num_realizations are given.

    """
    if coeffs is None:
        msg = ("There are no coefficients provided for calibration. The "
               "uncalibrated forecast will be returned.")
        warnings.warn(msg)
        return current_forecast

    elif coeffs.name() != 'emos_coefficients':
        msg = ("The current coefficients cube does not have the "
               "name 'emos_coefficients'")
        raise ValueError(msg)

    if current_forecast.name() == 'emos_coefficients':
        msg = "The current forecast cube has the name 'emos_coefficients'"
        raise ValueError(msg)

    original_current_forecast = current_forecast.copy()
    try:
        find_percentile_coordinate(current_forecast)
        input_forecast_type = "percentiles"
    except CoordinateNotFoundError:
        input_forecast_type = "realizations"

    if current_forecast.name().startswith("probability_of"):
        input_forecast_type = "probabilities"
        # If probabilities, convert to percentiles.
        conversion_plugin = ConvertProbabilitiesToPercentiles(
            ecc_bounds_warning=ecc_bounds_warning)
    elif input_forecast_type == "percentiles":
        # If percentiles, resample percentiles so that the percentiles are
        # evenly spaced.
        conversion_plugin = ResamplePercentiles(
            ecc_bounds_warning=ecc_bounds_warning)

    # If percentiles, re-sample percentiles and then re-badge.
    # If probabilities, generate percentiles and then re-badge.
    if input_forecast_type in ["percentiles", "probabilities"]:
        if not num_realizations:
            raise ValueError(
                "The current forecast has been provided as {0}. "
                "These {0} need to be converted to realizations "
                "for ensemble calibration. The num_realizations "
                "argument is used to define the number of realizations "
                "to construct from the input {0}, so if the "
                "current forecast is provided as {0} then "
                "num_realizations must be defined.".format(
                    input_forecast_type))
        current_forecast = conversion_plugin.process(
            current_forecast, no_of_percentiles=num_realizations)
        current_forecast = (
            RebadgePercentilesAsRealizations().process(current_forecast))

    # Default number of ensemble realizations is the number in
    # the raw forecast.
    if not num_realizations:
        num_realizations = len(
            current_forecast.coord('realization').points)

    # Apply coefficients as part of Ensemble Model Output Statistics (EMOS).
<<<<<<< HEAD
    ac = ApplyCoefficientsFromEnsembleCalibration(predictor=predictor)
=======
    ac = ApplyCoefficientsFromEnsembleCalibration(
        predictor=predictor_of_mean)
>>>>>>> f95e2af6
    calibrated_predictor, calibrated_variance = ac.process(
        current_forecast, coeffs, landsea_mask=landsea_mask)
    print("Applied coefficients")
    # If input forecast is probabilities, convert output into probabilities.
    # If input forecast is percentiles, convert output into percentiles.
    # If input forecast is realizations, convert output into realizations.
    if input_forecast_type == "probabilities":
        result = ConvertLocationAndScaleParametersToProbabilities(
            distribution=distribution,
            shape_parameters=shape_parameters).process(
            calibrated_predictor, calibrated_variance,
            original_current_forecast)
    elif input_forecast_type == "percentiles":
        perc_coord = find_percentile_coordinate(original_current_forecast)
        result = ConvertLocationAndScaleParametersToPercentiles(
            distribution=distribution,
            shape_parameters=shape_parameters).process(
            calibrated_predictor, calibrated_variance,
            original_current_forecast, percentiles=perc_coord.points)
    elif input_forecast_type == "realizations":
        # Ensemble Copula Coupling to generate realizations
        # from the location and scale parameter.
        percentiles = ConvertLocationAndScaleParametersToPercentiles(
            distribution=distribution,
            shape_parameters=shape_parameters).process(
            calibrated_predictor, calibrated_variance,
            original_current_forecast, no_of_percentiles=num_realizations)
        result = EnsembleReordering().process(
            percentiles, current_forecast,
            random_ordering=random_ordering, random_seed=random_seed)
    return result


if __name__ == "__main__":
    main()<|MERGE_RESOLUTION|>--- conflicted
+++ resolved
@@ -326,12 +326,7 @@
             current_forecast.coord('realization').points)
 
     # Apply coefficients as part of Ensemble Model Output Statistics (EMOS).
-<<<<<<< HEAD
     ac = ApplyCoefficientsFromEnsembleCalibration(predictor=predictor)
-=======
-    ac = ApplyCoefficientsFromEnsembleCalibration(
-        predictor=predictor_of_mean)
->>>>>>> f95e2af6
     calibrated_predictor, calibrated_variance = ac.process(
         current_forecast, coeffs, landsea_mask=landsea_mask)
     print("Applied coefficients")
