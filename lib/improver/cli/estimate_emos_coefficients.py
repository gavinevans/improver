--- conflicted
+++ resolved
@@ -90,16 +90,6 @@
                              'realizations ("realizations") are supported as '
                              'options. Default: "mean".')
     parser.add_argument('--max_iterations', metavar='MAX_ITERATIONS',
-<<<<<<< HEAD
-                        type=np.int32, default=200,
-                        help='The maximum number of iterations allowed '
-                             'until the minimisation has converged to a '
-                             'stable solution. If the maximum of iterations '
-                             'is reached, but then the minimisation has '
-                             'not yet converged to a stable solution, then '
-                             'the available solution is used anyway, '
-                             'and a warning is raised.')
-=======
                         type=np.int32, default=1000,
                         help='The maximum number of iterations allowed '
                              'until the minimisation has converged to a '
@@ -112,7 +102,6 @@
                              'then the number of iterations may require '
                              'increasing, as there will be more coefficients '
                              'to solve for.')
->>>>>>> 21437b7e
 
     args = parser.parse_args(args=argv)
 
