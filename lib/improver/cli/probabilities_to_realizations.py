#!/usr/bin/env python
# -*- coding: utf-8 -*-
# -----------------------------------------------------------------------------
# (C) British Crown Copyright 2017-2019 Met Office.
# All rights reserved.
#
# Redistribution and use in source and binary forms, with or without
# modification, are permitted provided that the following conditions are met:
#
# * Redistributions of source code must retain the above copyright notice, this
#   list of conditions and the following disclaimer.
#
# * Redistributions in binary form must reproduce the above copyright notice,
#   this list of conditions and the following disclaimer in the documentation
#   and/or other materials provided with the distribution.
#
# * Neither the name of the copyright holder nor the names of its
#   contributors may be used to endorse or promote products derived from
#   this software without specific prior written permission.
#
# THIS SOFTWARE IS PROVIDED BY THE COPYRIGHT HOLDERS AND CONTRIBUTORS "AS IS"
# AND ANY EXPRESS OR IMPLIED WARRANTIES, INCLUDING, BUT NOT LIMITED TO, THE
# IMPLIED WARRANTIES OF MERCHANTABILITY AND FITNESS FOR A PARTICULAR PURPOSE
# ARE DISCLAIMED. IN NO EVENT SHALL THE COPYRIGHT HOLDER OR CONTRIBUTORS BE
# LIABLE FOR ANY DIRECT, INDIRECT, INCIDENTAL, SPECIAL, EXEMPLARY, OR
# CONSEQUENTIAL DAMAGES (INCLUDING, BUT NOT LIMITED TO, PROCUREMENT OF
# SUBSTITUTE GOODS OR SERVICES; LOSS OF USE, DATA, OR PROFITS; OR BUSINESS
# INTERRUPTION) HOWEVER CAUSED AND ON ANY THEORY OF LIABILITY, WHETHER IN
# CONTRACT, STRICT LIABILITY, OR TORT (INCLUDING NEGLIGENCE OR OTHERWISE)
# ARISING IN ANY WAY OUT OF THE USE OF THIS SOFTWARE, EVEN IF ADVISED OF THE
# POSSIBILITY OF SUCH DAMAGE.
"""Script to convert from probabilities to ensemble realization data."""

<<<<<<< HEAD
from iris.exceptions import CoordinateNotFoundError

from improver.argparser import ArgParser
from improver.ensemble_copula_coupling.ensemble_copula_coupling import (
    ConvertProbabilitiesToPercentiles, RebadgePercentilesAsRealizations,
    EnsembleReordering)
from improver.utilities.load import load_cube
from improver.utilities.save import save_netcdf


def main(argv=None):
    """Convert from probabilities to ensemble realizations via a CLI."""

    cli_specific_arguments = [
        (['--no_of_realizations'],
         {'metavar': 'NUMBER_OF_REALIZATIONS', 'default': None, 'type': int,
          'help': (
              "Optional definition of the number of ensemble realizations to "
              "be generated. These are generated through an intermediate "
              "percentile representation. These percentiles will be "
              "distributed regularly with the aim of dividing into blocks of "
              "equal probability. If the reordering option is specified and "
              "the number of realizations is not given then the number of "
              "realizations is taken from the number of realizations in the "
              "raw forecast NetCDF file.")
          })]

    cli_definition = {'central_arguments': ('input_file', 'output_file'),
                      'specific_arguments': cli_specific_arguments,
                      'description': ('Convert a dataset containing '
                                      'probabilities into one containing '
                                      'ensemble realizations.')}
    parser = ArgParser(**cli_definition)
    # add mutually exclusive options rebadge and reorder.
    # If reordering add option for raw ensemble - raise error if
    # raw ens missing.
    group = parser.add_mutually_exclusive_group(required=True)

    group.add_argument('--reordering', default=False, action='store_true',
                       help='The option used to create ensemble realizations '
                       'from percentiles by reordering the input '
                       'percentiles based on the order of the '
                       'raw ensemble forecast.')
    group.add_argument('--rebadging', default=False, action='store_true',
                       help='The option used to create ensemble realizations '
                       'from percentiles by rebadging the input '
                       'percentiles.')

    # If reordering, we need a raw ensemble forecast.
    reordering = parser.add_argument_group(
        'Reordering options', 'Options for reordering the input percentiles '
        'using the raw ensemble forecast as required to create ensemble '
        'realizations.')
    reordering.add_argument('--raw_forecast_filepath',
                            metavar='RAW_FORECAST_FILE',
                            help='A path to an raw forecast NetCDF file to be '
                            'processed. This option is compulsory, if the '
                            'reordering option is selected.')
    reordering.add_argument(
        '--random_seed', default=None,
        help='Option to specify a value for the random seed for testing '
             'purposes, otherwise, the default random seed behaviour is '
             'utilised. The random seed is used in the generation of the '
             'random numbers used for splitting tied values '
             'within the raw ensemble, so that the values from the input '
             'percentiles can be ordered to match the raw ensemble.')
    reordering.add_argument(
        '--ecc_bounds_warning', default=False, action='store_true',
        help='If True, where percentiles (calculated as an intermediate '
             'output before realizations) exceed the ECC bounds range, raise '
             'a warning rather than an exception.')

    args = parser.parse_args(args=argv)

    # CLI argument checking:
    # Can only do one of reordering or rebadging: if options are passed which
    # correspond to the opposite method, raise an exception.
    # Note: Shouldn't need to check that both/none are set, since they are
    # defined as mandatory, but mutually exclusive, options.
    if args.rebadging:
        if ((args.raw_forecast_filepath is not None) or
                (args.random_seed is not None)):
            parser.wrong_args_error(
                'raw_forecast_filepath, random_seed', 'rebadging')

    # Load Cube
    cube = load_cube(args.input_filepath)
    raw_forecast = None
    if args.reordering:
        raw_forecast = load_cube(args.raw_forecast_filepath, allow_none=True)
        if raw_forecast is None:
            message = ("You must supply a raw forecast filepath if using the "
                       "reordering option.")
            raise ValueError(message)
        else:
            try:
                raw_forecast.coord("realization")
            except CoordinateNotFoundError:
                message = ("The netCDF file from the raw_forecast_filepath "
                           "must have a realization coordinate.")
                raise ValueError(message)

    cube = process(cube, raw_forecast, args.no_of_realizations,
                   args.reordering, args.rebadging, args.random_seed,
                   args.ecc_bounds_warning)

    save_netcdf(cube, args.output_filepath)


def process(cube, raw_forecast=None, no_of_realizations=None, reordering=False,
            rebadging=False, random_seed=None, ecc_bounds_warning=False):
=======
from improver import cli


@cli.clizefy
@cli.with_output
def process(cube: cli.inputcube,
            raw_forecast: cli.inputcube = None,
            *,
            no_of_realizations: int = None,
            reordering=False,
            rebadging=False,
            random_seed: int = None,
            ecc_bounds_warning=False):
>>>>>>> e43d2531
    """Convert from probabilities to ensemble realizations.

    Args:
        cube (iris.cube.Cube):
            Cube to be processed.
        raw_forecast (iris.cube.Cube):
            Cube of raw (not post processed) weather data.
            This option is compulsory, if the reordering option is selected.
        no_of_realizations (int):
            Optional definition of the number of ensemble realizations to
            be generated. These are generated though an intermediate
            percentile representation. Theses percentiles will be
            distributed regularly with the aim of dividing into blocks
            of equal probability. If the reordering option is specified
            and the number of realization is not given the number
            of realizations is taken from the number of realizations
            in the raw forecast cube.
            Default is None.
        reordering (bool):
            The option used to create ensemble realizations from percentiles
            by reordering the input percentiles based on the order of the
            raw ensemble.
            Default is False.
        rebadging (bool):
            Th option used to create ensemble realizations from percentiles
            by rebadging the input percentiles.
            Default is False.
        random_seed (int):
            Option to specify a value for the random seed for testing
            purposes, otherwise the default random seed behaviours is
            utilised. The random seed is used in the generation of the
            random numbers used for splitting tied values within the raw
            ensemble, so that the values from the input percentiles can
            be ordered to match the raw ensemble.
            Default is None.
        ecc_bounds_warning (bool):
            If True, where percentiles (calculated as an intermediate output
            before realization) exceed to ECC bounds range, raises a warning
            rather than an exception.
            Default is False.

    Returns:
        iris.cube.Cube:
            Processed result Cube.

    Raises:
        RuntimeError:
            If rebadging is used with raw_forecast.
        RuntimeError:
            If rebadging is used with random_seed.
        RuntimeError:
            If raw_forecast isn't supplied when using reordering.
    """
    from iris.exceptions import CoordinateNotFoundError
    from improver.ensemble_copula_coupling.ensemble_copula_coupling import (
        GeneratePercentilesFromProbabilities, RebadgePercentilesAsRealizations,
        EnsembleReordering)

    if rebadging:
        if raw_forecast is not None:
            raise RuntimeError('rebadging cannot be used with raw_forecast.')
        if random_seed is not None:
            raise RuntimeError('rebadging cannot be used with random_seed.')

    if reordering:
        no_of_realizations = no_of_realizations
        # If no_of_realizations is not given, take the number from the raw
        # ensemble cube.
        if no_of_realizations is None:
            if raw_forecast is None:
                message = ("You must supply a raw forecast cube if using the "
                           "reordering option.")
                raise RuntimeError(message)
            try:
                no_of_realizations = len(
                    raw_forecast.coord("realization").points)
            except CoordinateNotFoundError:
                raise RuntimeError('The raw forecast must have a realization '
                                   'coordinate.')

        cube = ConvertProbabilitiesToPercentiles(
            ecc_bounds_warning=ecc_bounds_warning).process(
            cube, no_of_percentiles=no_of_realizations)
        result = EnsembleReordering().process(
            cube, raw_forecast, random_ordering=False, random_seed=random_seed)
    elif rebadging:
        cube = ConvertProbabilitiesToPercentiles(
            ecc_bounds_warning=ecc_bounds_warning).process(
            cube, no_of_percentiles=no_of_realizations)
        result = RebadgePercentilesAsRealizations().process(cube)
    return result<|MERGE_RESOLUTION|>--- conflicted
+++ resolved
@@ -31,119 +31,7 @@
 # POSSIBILITY OF SUCH DAMAGE.
 """Script to convert from probabilities to ensemble realization data."""
 
-<<<<<<< HEAD
-from iris.exceptions import CoordinateNotFoundError
 
-from improver.argparser import ArgParser
-from improver.ensemble_copula_coupling.ensemble_copula_coupling import (
-    ConvertProbabilitiesToPercentiles, RebadgePercentilesAsRealizations,
-    EnsembleReordering)
-from improver.utilities.load import load_cube
-from improver.utilities.save import save_netcdf
-
-
-def main(argv=None):
-    """Convert from probabilities to ensemble realizations via a CLI."""
-
-    cli_specific_arguments = [
-        (['--no_of_realizations'],
-         {'metavar': 'NUMBER_OF_REALIZATIONS', 'default': None, 'type': int,
-          'help': (
-              "Optional definition of the number of ensemble realizations to "
-              "be generated. These are generated through an intermediate "
-              "percentile representation. These percentiles will be "
-              "distributed regularly with the aim of dividing into blocks of "
-              "equal probability. If the reordering option is specified and "
-              "the number of realizations is not given then the number of "
-              "realizations is taken from the number of realizations in the "
-              "raw forecast NetCDF file.")
-          })]
-
-    cli_definition = {'central_arguments': ('input_file', 'output_file'),
-                      'specific_arguments': cli_specific_arguments,
-                      'description': ('Convert a dataset containing '
-                                      'probabilities into one containing '
-                                      'ensemble realizations.')}
-    parser = ArgParser(**cli_definition)
-    # add mutually exclusive options rebadge and reorder.
-    # If reordering add option for raw ensemble - raise error if
-    # raw ens missing.
-    group = parser.add_mutually_exclusive_group(required=True)
-
-    group.add_argument('--reordering', default=False, action='store_true',
-                       help='The option used to create ensemble realizations '
-                       'from percentiles by reordering the input '
-                       'percentiles based on the order of the '
-                       'raw ensemble forecast.')
-    group.add_argument('--rebadging', default=False, action='store_true',
-                       help='The option used to create ensemble realizations '
-                       'from percentiles by rebadging the input '
-                       'percentiles.')
-
-    # If reordering, we need a raw ensemble forecast.
-    reordering = parser.add_argument_group(
-        'Reordering options', 'Options for reordering the input percentiles '
-        'using the raw ensemble forecast as required to create ensemble '
-        'realizations.')
-    reordering.add_argument('--raw_forecast_filepath',
-                            metavar='RAW_FORECAST_FILE',
-                            help='A path to an raw forecast NetCDF file to be '
-                            'processed. This option is compulsory, if the '
-                            'reordering option is selected.')
-    reordering.add_argument(
-        '--random_seed', default=None,
-        help='Option to specify a value for the random seed for testing '
-             'purposes, otherwise, the default random seed behaviour is '
-             'utilised. The random seed is used in the generation of the '
-             'random numbers used for splitting tied values '
-             'within the raw ensemble, so that the values from the input '
-             'percentiles can be ordered to match the raw ensemble.')
-    reordering.add_argument(
-        '--ecc_bounds_warning', default=False, action='store_true',
-        help='If True, where percentiles (calculated as an intermediate '
-             'output before realizations) exceed the ECC bounds range, raise '
-             'a warning rather than an exception.')
-
-    args = parser.parse_args(args=argv)
-
-    # CLI argument checking:
-    # Can only do one of reordering or rebadging: if options are passed which
-    # correspond to the opposite method, raise an exception.
-    # Note: Shouldn't need to check that both/none are set, since they are
-    # defined as mandatory, but mutually exclusive, options.
-    if args.rebadging:
-        if ((args.raw_forecast_filepath is not None) or
-                (args.random_seed is not None)):
-            parser.wrong_args_error(
-                'raw_forecast_filepath, random_seed', 'rebadging')
-
-    # Load Cube
-    cube = load_cube(args.input_filepath)
-    raw_forecast = None
-    if args.reordering:
-        raw_forecast = load_cube(args.raw_forecast_filepath, allow_none=True)
-        if raw_forecast is None:
-            message = ("You must supply a raw forecast filepath if using the "
-                       "reordering option.")
-            raise ValueError(message)
-        else:
-            try:
-                raw_forecast.coord("realization")
-            except CoordinateNotFoundError:
-                message = ("The netCDF file from the raw_forecast_filepath "
-                           "must have a realization coordinate.")
-                raise ValueError(message)
-
-    cube = process(cube, raw_forecast, args.no_of_realizations,
-                   args.reordering, args.rebadging, args.random_seed,
-                   args.ecc_bounds_warning)
-
-    save_netcdf(cube, args.output_filepath)
-
-
-def process(cube, raw_forecast=None, no_of_realizations=None, reordering=False,
-            rebadging=False, random_seed=None, ecc_bounds_warning=False):
-=======
 from improver import cli
 
 
@@ -157,7 +45,6 @@
             rebadging=False,
             random_seed: int = None,
             ecc_bounds_warning=False):
->>>>>>> e43d2531
     """Convert from probabilities to ensemble realizations.
 
     Args:
