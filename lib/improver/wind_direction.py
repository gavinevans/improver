# -*- coding: utf-8 -*-
# -----------------------------------------------------------------------------
# (C) British Crown Copyright 2017-2018 Met Office.
# All rights reserved.
#
# Redistribution and use in source and binary forms, with or without
# modification, are permitted provided that the following conditions are met:
#
# * Redistributions of source code must retain the above copyright notice, this
#   list of conditions and the following disclaimer.
#
# * Redistributions in binary form must reproduce the above copyright notice,
#   this list of conditions and the following disclaimer in the documentation
#   and/or other materials provided with the distribution.
#
# * Neither the name of the copyright holder nor the names of its
#   contributors may be used to endorse or promote products derived from
#   this software without specific prior written permission.
#
# THIS SOFTWARE IS PROVIDED BY THE COPYRIGHT HOLDERS AND CONTRIBUTORS "AS IS"
# AND ANY EXPRESS OR IMPLIED WARRANTIES, INCLUDING, BUT NOT LIMITED TO, THE
# IMPLIED WARRANTIES OF MERCHANTABILITY AND FITNESS FOR A PARTICULAR PURPOSE
# ARE DISCLAIMED. IN NO EVENT SHALL THE COPYRIGHT HOLDER OR CONTRIBUTORS BE
# LIABLE FOR ANY DIRECT, INDIRECT, INCIDENTAL, SPECIAL, EXEMPLARY, OR
# CONSEQUENTIAL DAMAGES (INCLUDING, BUT NOT LIMITED TO, PROCUREMENT OF
# SUBSTITUTE GOODS OR SERVICES; LOSS OF USE, DATA, OR PROFITS; OR BUSINESS
# INTERRUPTION) HOWEVER CAUSED AND ON ANY THEORY OF LIABILITY, WHETHER IN
# CONTRACT, STRICT LIABILITY, OR TORT (INCLUDING NEGLIGENCE OR OTHERWISE)
# ARISING IN ANY WAY OUT OF THE USE OF THIS SOFTWARE, EVEN IF ADVISED OF THE
# POSSIBILITY OF SUCH DAMAGE.
"""Module containing wind direction averaging plugins."""

import iris
from iris.coords import CellMethod
import numpy as np
import math
from improver.utilities.cube_checker import check_cube_coordinates
from improver.utilities.cube_manipulation import enforce_float32_precision
from improver.nbhood.nbhood import NeighbourhoodProcessing


class WindDirection(object):
    """Plugin to calculate average wind direction from ensemble realizations.

    Science background:
    Taking an average wind direction is tricky since an average of two wind
    directions at 10 and 350 degrees is 180 when it should be 0 degrees.
    Converting the wind direction angles to complex numbers allows us to
    find a useful numerical average. ::

        z = a + bi
        a = r*Cos(theta)
        b = r*Sin(theta)
        r = radius

    The average of two complex numbers is NOT the ANGLE between two points
    it is the MIDPOINT in cartesian space.
    Therefore if there are two data points with radius=1 at 90 and 270 degrees
    then the midpoint is at (0,0) with radius=0 and therefore its average angle
    is meaningless. ::

                   N
                   |
        W---x------o------x---E
                   |
                   S

    In the rare case that a meaningless complex average is calculated, the
    code rejects the calculated complex average and simply uses the wind
    direction taken from the first ensemble realization.

    The steps are:

    1) Take data from all ensemble realizations.
    2) Convert the wind direction angles to complex numbers.
    3) Find complex average and their radius values.
    4) Convert the complex average back into degrees.
    5) If any point has an radius of nearly zero - replace the
       calculated average with the wind direction from the first ensemble.
    6) Calculate the confidence measure of the wind direction.

    Step 6 still needs more development so it is only included in the code
    as a placeholder.

    Keyword Args:
        backup_method (str):
            Backup method to use if the complex numbers approach has low
            confidence.
<<<<<<< HEAD
            "first realization" (default) uses the value of realization zero.
            "neighbourhood" recalculates using the complex numbers approach
            with additional realizations extracted from neighbouring grid
            points from all available realizations.

    """

    def __init__(self, backup_method='first realization'):
=======
            "first realization" uses the value of realization zero.
            "neighbourhood" (default) recalculates using the complex numbers
            approach with additional realizations extracted from neighbouring
            grid points from all available realizations.

    """

    def __init__(self, backup_method='neighbourhood'):
>>>>>>> 6d129b5c
        """Initialise class."""
        self.backup_methods = ['first realization', 'neighbourhood']
        self.backup_method = backup_method
        if self.backup_method not in self.backup_methods:
<<<<<<< HEAD
            msg = ('Invalid option for keyword backup_method '
=======
            msg = ('Invalid option for keyword backup_method ' +
>>>>>>> 6d129b5c
                   '({})'.format(self.backup_method))
            raise ValueError(msg)

        # Any points where the r-values are below the threshold is regarded as
        # containing ambigous data.
        self.r_thresh = 0.01

        # Creates cubelists to hold data.
        self.wdir_cube_list = iris.cube.CubeList()
        self.r_vals_cube_list = iris.cube.CubeList()
        self.confidence_measure_cube_list = iris.cube.CubeList()

    def __repr__(self):
        """Represent the configured plugin instance as a string."""
        return (
            '<WindDirection: backup_method "{}">'
        ).format(self.backup_method)

    def _reset(self):
        """Empties working data objects"""
<<<<<<< HEAD
=======
        self.wdir_slice = None
>>>>>>> 6d129b5c
        self.realization_axis = None
        self.wdir_complex = None
        self.wdir_slice_mean = None
        self.wdir_mean_complex = None
        self.r_vals_slice = None
        self.confidence_slice = None

    @staticmethod
    def deg_to_complex(angle_deg, radius=1):
        """Converts degrees to complex values.

        The radius value can be used to weigh values - but it is set
        to 1 for now.

        Args:
            angle_deg (np.ndarray or float):
                3D array or float - wind direction angles in degrees.

        Keyword Args:
            radius (np.ndarray):
                3D array or float - radius value for each point, default=1.

        Returns:
            (np.ndarray or float):
                3D array or float - wind direction translated to
                complex numbers.

        """

        # Convert from degrees to radians.
        angle_rad = np.deg2rad(angle_deg)

        # Derive real and imaginary components (also known as a and b)
        real = radius*np.cos(angle_rad)
        imag = radius*np.sin(angle_rad)

        # Combine components into a complex number and return.
        return real + 1j*imag

    @staticmethod
    def complex_to_deg(complex_in):
        """Converts complex to degrees.

        The "np.angle" function returns negative numbers when the input
        is greater than 180. Therefore additional processing is needed
        to ensure that the angle is between 0-359.

        Args:
            complex_in (np.ndarray):
                3D array - wind direction angles in
                complex number form.

        Returns:
            angle (np.ndarray):
                3D array - wind direction in angle form

        Raises
        ------
        TypeError: If complex_in is not an array.

        """

        if not isinstance(complex_in, np.ndarray):
            msg = "Input data is not a numpy array, but {}"
            raise TypeError(msg.format(type(complex_in)))

        angle = np.angle(complex_in, deg=True)

        # If angle negative value - add 360 degrees.
        angle = np.where(angle < 0, angle+360, angle)

        # If angle == 360 - set to zero degrees.
        # Due to floating point - need to round value before using
        # equal operator.
        round_angle = np.around(angle, 2)
        angle = np.where(round_angle == 360, 0.0, angle)

        return angle

    def wind_dir_mean(self):
        """Find the mean wind direction using complex average which actually
           signifies a point between all of the data points in POLAR
           coordinates - NOT the average DEGREE ANGLE.

        Uses:
            self.wdir_complex (np.ndarray or float):
                3D array or float - wind direction angles in degrees.
            self.realization_axis (int):
                Axis to collapse over.

        Defines:
            self.wdir_mean_complex (np.ndarray or float):
                3D array or float - wind direction angles as complex numbers
                collapsed along an axis using np.mean().
            self.wdir_slice_mean (np.ndarray or float):
                3D array or float - wind direction angles in degrees collapsed
                along an axis using np.mean().
        """
        self.wdir_mean_complex = np.mean(self.wdir_complex,
                                         axis=self.realization_axis)
        self.wdir_slice_mean.data = self.complex_to_deg(self.wdir_mean_complex)
<<<<<<< HEAD
=======
        return
>>>>>>> 6d129b5c

    def find_r_values(self):
        """Find radius values from complex numbers.

        Takes input wind direction in complex values and returns array
        containing r values using Pythagoras theorem.

        Uses:
            self.wdir_mean_complex (np.ndarray or float):
<<<<<<< HEAD
                3D array or float - wind direction angles in complex numbers.
            self.wdir_slice_mean (iris.cube.Cube):
                3D array or float - mean wind direction angles in complex
                numbers.
=======
                3D array or float - wind direction angles in complex numbers.
            self.wdir_slice_mean (iris.cube.Cube):
                3D array or float - wind direction angles in complex numbers.
>>>>>>> 6d129b5c

        Defines:
            self.r_vals_slice (iris.cube.Cube):
                Contains r values and inherits meta-data from
                self.wdir_slice_mean.
        """

        r_vals = (np.sqrt(np.square(self.wdir_mean_complex.real) +
                          np.square(self.wdir_mean_complex.imag)))
        self.r_vals_slice = self.wdir_slice_mean.copy(data=r_vals)
<<<<<<< HEAD
=======
        return
>>>>>>> 6d129b5c

    def calc_confidence_measure(self):
        """Find confidence measure of polar numbers.

        The average wind direction complex values represent the midpoint
        between the different values and so have r values between 0-1.

        1) From self.wdir_slice_mean - create a new set of complex values.
           Therefore they will have the same angle but r is fixed as r=1.
        2) Find the distance between the mean point and all the ensemble
           realization wind direction complex values.
        3) Find the average distance between the mean point and the wind
           direction values. Large average distance == low confidence.
        4) A confidence value that is between 1 for confident (small spread in
           ensemble realizations) and 0 for no-confidence. Set to 0 if r value
           is below threshold as any r value is regarded as meaningless.

        Uses:
            self.wdir_complex (np.ndarray):
                3D array - wind direction angles in complex numbers.
            self.wdir_slice_mean (iris.cube.Cube):
                Contains average wind direction in angles.
            self.realization_axis (int):
                Axis to collapse over.
            self.r_vals_slice.data (np.ndarray):
                3D array - Radius taken from average complex wind direction
                angle.
            self.r_thresh (float):
                Any r value below threshold is regarded as meaningless.

        Defines:
            self.confidence_slice (iris.cube.Cube):
                Contains the average distance from mean normalised - used
                as a confidence value. Inherits meta-data from
                self.wdir_slice_mean
        """

        # Recalculate complex mean with radius=1.
        wdir_mean_complex_r1 = self.deg_to_complex(self.wdir_slice_mean.data)

        # Find difference in the distance between all the observed points and
        # mean point with fixed r=1.
        # For maths to work - the "wdir_mean_complex_r1 array" needs to
        # be "tiled" so that it is the same dimension as "self.wdir_complex".
        wind_dir_complex_mean_tile = np.tile(wdir_mean_complex_r1,
                                             (self.wdir_complex.shape[0],
                                              1, 1))

        # Calculate distance from each wind direction data point to the
        # average point.
        difference = self.wdir_complex - wind_dir_complex_mean_tile
        dist_from_mean = np.sqrt(np.square(difference.real) +
                                 np.square(difference.imag))

        # Find average distance.
        dist_from_mean_avg = np.mean(dist_from_mean,
                                     axis=self.realization_axis)

        # If we have two points at opposite ends of the compass
        # (eg. 270 and 90), then their separation distance is 2.
        # Normalise the array using 2 as the maximum possible value.
        dist_from_mean_norm = 1 - dist_from_mean_avg*0.5

        # With two points directly opposite (270 and 90) it returns a
        # confidence value of 0.29289322 instead of zero due to precision
        # error.
        #
        # angles | confidence
        # 270/90 | 0.29289322
        # 270/89 | 0.295985
        # 270/88 | 0.299091
        # 270/87 | 0.30221
        # Therefore any confidence value where the r is less than the threshold
        # should be set to zero.
        dist_from_mean_norm = np.where(self.r_vals_slice.data < self.r_thresh,
                                       0.0, dist_from_mean_norm)
        self.confidence_slice = self.wdir_slice_mean.copy(
            data=dist_from_mean_norm)
<<<<<<< HEAD

    def wind_dir_decider(self, where_low_r, first_member):
=======
        return

    def wind_dir_decider(self):
>>>>>>> 6d129b5c
        """If the wind direction is so widely scattered that the r value
           is nearly zero then this indicates that the average wind direction
           is essentially meaningless.
           We therefore substitute this meaningless average wind
           direction value for the wind direction taken from the first
           ensemble realization.

<<<<<<< HEAD
        Arguments:
            where_low_r (np.array):
                Array of boolean values. True where original wind direction
                estimate has low confidence. These points are replaced
                according to self.backup_method
            first_member (np.array):
                Array of wind direction data from the first ensemble
                realization

        Uses:
            self.wdir_slice.data (np.ndarray):
                3D array - wind direction angles from ensembles (in degrees).
            self.wdir_slice_mean.data (np.ndarray):
                2D array - average wind direction angle (in degrees).
=======
        Uses:
            self.wdir_slice.data (np.ndarray):
                3D array - wind direction angles from ensembles (in degrees).
            self.wdir_slice_mean (iris.cube.Cube):
                Containing average wind direction angle (in degrees).
            self.wdir_complex (np.ndarray):
                3D array - wind direction angles from ensembles (in complex).
>>>>>>> 6d129b5c
            self.r_vals_slice.data (np.ndarray):
                2D array - Radius taken from average complex wind direction
                angle.
            self.r_thresh (float):
                Any r value below threshold is regarded as meaningless.
            self.realization_axis (int):
                Axis to collapse over.

        Defines:
            self.wdir_slice_mean.data (np.ndarray):
                2D array - Wind direction degrees where ambigious values have
                been replaced with data from first ensemble realization.
        """

<<<<<<< HEAD
        if self.backup_method == 'neighbourhood':
            improved_values = np.full_like(self.wdir_slice_mean.data, None)
        else:
            # Takes first ensemble realization.
            improved_values = first_member
=======
        # Mask True if r values below threshold.
        where_low_r = np.where(self.r_vals_slice.data < self.r_thresh, True,
                               False)

        # If the whole array contains good r-values, return origonal array.
        if not where_low_r.any():
            return

        if self.backup_method == 'neighbourhood':
            # Performs smoothing over a 6km square neighbourhood.
            # Then calculates the mean wind direction.
            n_realizations = len(self.wdir_slice.coord('realization').points)
            nb_radius = math.sqrt((6000.**2.) * n_realizations)
            nbhood = NeighbourhoodProcessing('square',
                                             nb_radius,
                                             weighted_mode=False)
            child_class = WindDirection()
            child_class.wdir_complex = nbhood.process(
                self.wdir_slice.copy(data=self.wdir_complex)).data
            child_class.realization_axis = self.realization_axis
            child_class.wdir_slice_mean = self.wdir_slice_mean.copy()
            child_class.wind_dir_mean()
            improved_values = child_class.wdir_slice_mean.data
        else:
            # Takes first ensemble realization.
            improved_values = self.wdir_slice.data[0]
>>>>>>> 6d129b5c

        # If the r-value is low - subistite average wind direction value for
        # the wind direction taken from the first ensemble realization.
        self.wdir_slice_mean.data = np.where(where_low_r, improved_values,
                                             self.wdir_slice_mean.data)
<<<<<<< HEAD
=======
        return
>>>>>>> 6d129b5c

    def process(self, cube_ens_wdir):
        """Create a cube containing the wind direction averaged over the
        ensemble realizations.

        Args:
            cube_ens_wdir (iris.cube.Cube):
                Cube containing wind direction from multiple ensemble
                realizations.

        Returns:
            cube_mean_wdir (iris.cube.Cube):
                Cube containing the wind direction averaged from the
                ensemble realizations.
            cube_r_vals (np.ndarray):
                3D array - Radius taken from average complex wind direction
                angle.
            cube_confidence_measure (np.ndarray):
                3D array - The average distance from mean normalised - used
                as a confidence value.

        Raises
        ------
        TypeError: If cube_wdir is not a cube.

        """

        if not isinstance(cube_ens_wdir, iris.cube.Cube):
            msg = "Wind direction input is not a cube, but {}"
            raise TypeError(msg.format(type(cube_ens_wdir)))

        try:
            cube_ens_wdir.convert_units("degrees")
        except ValueError as err:
            msg = "Input cube cannot be converted to degrees: {}".format(err)
            raise ValueError(msg)

        # Force input cube to float32.
        enforce_float32_precision(cube_ens_wdir)

        y_coord_name = cube_ens_wdir.coord(axis="y").name()
        x_coord_name = cube_ens_wdir.coord(axis="x").name()
        for wdir_slice in cube_ens_wdir.slices(["realization",
                                                y_coord_name,
                                                x_coord_name]):
            self._reset()
<<<<<<< HEAD
            # Extract wind direction data.
            self.wdir_complex = self.deg_to_complex(wdir_slice.data)
            self.realization_axis, = wdir_slice.coord_dims("realization")
=======
            self.wdir_slice = wdir_slice
            # Extract wind direction data.
            self.wdir_complex = self.deg_to_complex(self.wdir_slice.data)
            self.realization_axis, = self.wdir_slice.coord_dims("realization")
>>>>>>> 6d129b5c

            # Copies input cube and remove realization dimension to create
            # cubes for storing results.
            self.wdir_slice_mean = next(
<<<<<<< HEAD
                wdir_slice.slices_over("realization"))
=======
                self.wdir_slice.slices_over("realization"))
>>>>>>> 6d129b5c
            self.wdir_slice_mean.remove_coord("realization")

            # Derive average wind direction.
            self.wind_dir_mean()

            # Find radius values for wind direction average.
            self.find_r_values()

            # Calculate the confidence measure based on the difference
            # between the complex average and the individual ensemble
            # realizations.
<<<<<<< HEAD
            # TODO: This will still need some further investigation.
            #        This is will be the subject of another ticket.
=======
>>>>>>> 6d129b5c
            self.calc_confidence_measure()

            # Finds any meaningless averages and substitute with
            # the wind direction taken from the first ensemble realization.
<<<<<<< HEAD
            # Mask True if r values below threshold.
            where_low_r = np.where(self.r_vals_slice.data < self.r_thresh,
                                   True, False)
            # If the any point in the array contains poor r-values,
            # trigger decider function.
            if where_low_r.any():
                self.wind_dir_decider(where_low_r, wdir_slice.data[0])
=======
            self.wind_dir_decider()
>>>>>>> 6d129b5c

            # Append to cubelists.
            self.wdir_cube_list.append(self.wdir_slice_mean)
            self.r_vals_cube_list.append(self.r_vals_slice)
            self.confidence_measure_cube_list.append(self.confidence_slice)

        # Combine cubelists into cube.
        cube_mean_wdir = self.wdir_cube_list.merge_cube()
        cube_r_vals = self.r_vals_cube_list.merge_cube()
        cube_confidence_measure = (
            self.confidence_measure_cube_list.merge_cube())

        # Check that the dimensionality of coordinates of the output cube
        # matches the input cube.
        first_slice = next(cube_ens_wdir.slices_over(["realization"]))
        cube_mean_wdir = check_cube_coordinates(first_slice, cube_mean_wdir)

        # Change cube identifiers.
        cube_mean_wdir.add_cell_method(CellMethod("mean",
                                                  coords="realization"))
        cube_r_vals.long_name = "radius_of_complex_average_wind_from_direction"
        cube_r_vals.units = None
        cube_confidence_measure.long_name = (
            "confidence_measure_of_wind_from_direction")
        cube_confidence_measure.units = None

        return cube_mean_wdir, cube_r_vals, cube_confidence_measure<|MERGE_RESOLUTION|>--- conflicted
+++ resolved
@@ -86,16 +86,6 @@
         backup_method (str):
             Backup method to use if the complex numbers approach has low
             confidence.
-<<<<<<< HEAD
-            "first realization" (default) uses the value of realization zero.
-            "neighbourhood" recalculates using the complex numbers approach
-            with additional realizations extracted from neighbouring grid
-            points from all available realizations.
-
-    """
-
-    def __init__(self, backup_method='first realization'):
-=======
             "first realization" uses the value of realization zero.
             "neighbourhood" (default) recalculates using the complex numbers
             approach with additional realizations extracted from neighbouring
@@ -104,16 +94,11 @@
     """
 
     def __init__(self, backup_method='neighbourhood'):
->>>>>>> 6d129b5c
         """Initialise class."""
         self.backup_methods = ['first realization', 'neighbourhood']
         self.backup_method = backup_method
         if self.backup_method not in self.backup_methods:
-<<<<<<< HEAD
             msg = ('Invalid option for keyword backup_method '
-=======
-            msg = ('Invalid option for keyword backup_method ' +
->>>>>>> 6d129b5c
                    '({})'.format(self.backup_method))
             raise ValueError(msg)
 
@@ -134,10 +119,6 @@
 
     def _reset(self):
         """Empties working data objects"""
-<<<<<<< HEAD
-=======
-        self.wdir_slice = None
->>>>>>> 6d129b5c
         self.realization_axis = None
         self.wdir_complex = None
         self.wdir_slice_mean = None
@@ -239,10 +220,6 @@
         self.wdir_mean_complex = np.mean(self.wdir_complex,
                                          axis=self.realization_axis)
         self.wdir_slice_mean.data = self.complex_to_deg(self.wdir_mean_complex)
-<<<<<<< HEAD
-=======
-        return
->>>>>>> 6d129b5c
 
     def find_r_values(self):
         """Find radius values from complex numbers.
@@ -252,16 +229,10 @@
 
         Uses:
             self.wdir_mean_complex (np.ndarray or float):
-<<<<<<< HEAD
                 3D array or float - wind direction angles in complex numbers.
             self.wdir_slice_mean (iris.cube.Cube):
                 3D array or float - mean wind direction angles in complex
                 numbers.
-=======
-                3D array or float - wind direction angles in complex numbers.
-            self.wdir_slice_mean (iris.cube.Cube):
-                3D array or float - wind direction angles in complex numbers.
->>>>>>> 6d129b5c
 
         Defines:
             self.r_vals_slice (iris.cube.Cube):
@@ -272,10 +243,6 @@
         r_vals = (np.sqrt(np.square(self.wdir_mean_complex.real) +
                           np.square(self.wdir_mean_complex.imag)))
         self.r_vals_slice = self.wdir_slice_mean.copy(data=r_vals)
-<<<<<<< HEAD
-=======
-        return
->>>>>>> 6d129b5c
 
     def calc_confidence_measure(self):
         """Find confidence measure of polar numbers.
@@ -354,14 +321,8 @@
                                        0.0, dist_from_mean_norm)
         self.confidence_slice = self.wdir_slice_mean.copy(
             data=dist_from_mean_norm)
-<<<<<<< HEAD
 
     def wind_dir_decider(self, where_low_r, first_member):
-=======
-        return
-
-    def wind_dir_decider(self):
->>>>>>> 6d129b5c
         """If the wind direction is so widely scattered that the r value
            is nearly zero then this indicates that the average wind direction
            is essentially meaningless.
@@ -369,7 +330,6 @@
            direction value for the wind direction taken from the first
            ensemble realization.
 
-<<<<<<< HEAD
         Arguments:
             where_low_r (np.array):
                 Array of boolean values. True where original wind direction
@@ -382,17 +342,10 @@
         Uses:
             self.wdir_slice.data (np.ndarray):
                 3D array - wind direction angles from ensembles (in degrees).
-            self.wdir_slice_mean.data (np.ndarray):
-                2D array - average wind direction angle (in degrees).
-=======
-        Uses:
-            self.wdir_slice.data (np.ndarray):
-                3D array - wind direction angles from ensembles (in degrees).
             self.wdir_slice_mean (iris.cube.Cube):
                 Containing average wind direction angle (in degrees).
             self.wdir_complex (np.ndarray):
                 3D array - wind direction angles from ensembles (in complex).
->>>>>>> 6d129b5c
             self.r_vals_slice.data (np.ndarray):
                 2D array - Radius taken from average complex wind direction
                 angle.
@@ -407,13 +360,6 @@
                 been replaced with data from first ensemble realization.
         """
 
-<<<<<<< HEAD
-        if self.backup_method == 'neighbourhood':
-            improved_values = np.full_like(self.wdir_slice_mean.data, None)
-        else:
-            # Takes first ensemble realization.
-            improved_values = first_member
-=======
         # Mask True if r values below threshold.
         where_low_r = np.where(self.r_vals_slice.data < self.r_thresh, True,
                                False)
@@ -439,17 +385,12 @@
             improved_values = child_class.wdir_slice_mean.data
         else:
             # Takes first ensemble realization.
-            improved_values = self.wdir_slice.data[0]
->>>>>>> 6d129b5c
+            improved_values = first_member
 
         # If the r-value is low - subistite average wind direction value for
         # the wind direction taken from the first ensemble realization.
         self.wdir_slice_mean.data = np.where(where_low_r, improved_values,
                                              self.wdir_slice_mean.data)
-<<<<<<< HEAD
-=======
-        return
->>>>>>> 6d129b5c
 
     def process(self, cube_ens_wdir):
         """Create a cube containing the wind direction averaged over the
@@ -496,25 +437,14 @@
                                                 y_coord_name,
                                                 x_coord_name]):
             self._reset()
-<<<<<<< HEAD
             # Extract wind direction data.
             self.wdir_complex = self.deg_to_complex(wdir_slice.data)
             self.realization_axis, = wdir_slice.coord_dims("realization")
-=======
-            self.wdir_slice = wdir_slice
-            # Extract wind direction data.
-            self.wdir_complex = self.deg_to_complex(self.wdir_slice.data)
-            self.realization_axis, = self.wdir_slice.coord_dims("realization")
->>>>>>> 6d129b5c
 
             # Copies input cube and remove realization dimension to create
             # cubes for storing results.
             self.wdir_slice_mean = next(
-<<<<<<< HEAD
                 wdir_slice.slices_over("realization"))
-=======
-                self.wdir_slice.slices_over("realization"))
->>>>>>> 6d129b5c
             self.wdir_slice_mean.remove_coord("realization")
 
             # Derive average wind direction.
@@ -526,16 +456,10 @@
             # Calculate the confidence measure based on the difference
             # between the complex average and the individual ensemble
             # realizations.
-<<<<<<< HEAD
-            # TODO: This will still need some further investigation.
-            #        This is will be the subject of another ticket.
-=======
->>>>>>> 6d129b5c
             self.calc_confidence_measure()
 
             # Finds any meaningless averages and substitute with
             # the wind direction taken from the first ensemble realization.
-<<<<<<< HEAD
             # Mask True if r values below threshold.
             where_low_r = np.where(self.r_vals_slice.data < self.r_thresh,
                                    True, False)
@@ -543,9 +467,6 @@
             # trigger decider function.
             if where_low_r.any():
                 self.wind_dir_decider(where_low_r, wdir_slice.data[0])
-=======
-            self.wind_dir_decider()
->>>>>>> 6d129b5c
 
             # Append to cubelists.
             self.wdir_cube_list.append(self.wdir_slice_mean)
