--- conflicted
+++ resolved
@@ -86,16 +86,6 @@
         backup_method (str):
             Backup method to use if the complex numbers approach has low
             confidence.
-<<<<<<< HEAD
-            "first realization" uses the value of realization zero.
-            "neighbourhood" (default) recalculates using the complex numbers
-            approach with additional realizations extracted from neighbouring
-            grid points from all available realizations.
-
-    """
-
-    def __init__(self, backup_method='neighbourhood'):
-=======
             "first realization" (default) uses the value of realization zero.
             "neighbourhood" recalculates using the complex numbers approach
             with additional realizations extracted from neighbouring grid
@@ -104,16 +94,11 @@
     """
 
     def __init__(self, backup_method='first realization'):
->>>>>>> c55e4cc9
         """Initialise class."""
         self.backup_methods = ['first realization', 'neighbourhood']
         self.backup_method = backup_method
         if self.backup_method not in self.backup_methods:
-<<<<<<< HEAD
-            msg = ('Invalid option for keyword backup_method ' +
-=======
             msg = ('Invalid option for keyword backup_method '
->>>>>>> c55e4cc9
                    '({})'.format(self.backup_method))
             raise ValueError(msg)
 
@@ -134,10 +119,7 @@
 
     def _reset(self):
         """Empties working data objects"""
-<<<<<<< HEAD
         self.wdir_slice = None
-=======
->>>>>>> c55e4cc9
         self.realization_axis = None
         self.wdir_complex = None
         self.wdir_slice_mean = None
@@ -239,10 +221,6 @@
         self.wdir_mean_complex = np.mean(self.wdir_complex,
                                          axis=self.realization_axis)
         self.wdir_slice_mean.data = self.complex_to_deg(self.wdir_mean_complex)
-<<<<<<< HEAD
-        return
-=======
->>>>>>> c55e4cc9
 
     def find_r_values(self):
         """Find radius values from complex numbers.
@@ -252,16 +230,10 @@
 
         Uses:
             self.wdir_mean_complex (np.ndarray or float):
-<<<<<<< HEAD
-                3D array or float - wind direction angles in complex numbers.
-            self.wdir_slice_mean (iris.cube.Cube):
-                3D array or float - wind direction angles in complex numbers.
-=======
                 3D array or float - wind direction angles in complex numbers.
             self.wdir_slice_mean (iris.cube.Cube):
                 3D array or float - mean wind direction angles in complex
                 numbers.
->>>>>>> c55e4cc9
 
         Defines:
             self.r_vals_slice (iris.cube.Cube):
@@ -272,10 +244,6 @@
         r_vals = (np.sqrt(np.square(self.wdir_mean_complex.real) +
                           np.square(self.wdir_mean_complex.imag)))
         self.r_vals_slice = self.wdir_slice_mean.copy(data=r_vals)
-<<<<<<< HEAD
-        return
-=======
->>>>>>> c55e4cc9
 
     def calc_confidence_measure(self):
         """Find confidence measure of polar numbers.
@@ -354,14 +322,8 @@
                                        0.0, dist_from_mean_norm)
         self.confidence_slice = self.wdir_slice_mean.copy(
             data=dist_from_mean_norm)
-<<<<<<< HEAD
-        return
-
-    def wind_dir_decider(self):
-=======
 
     def wind_dir_decider(self, where_low_r, first_member):
->>>>>>> c55e4cc9
         """If the wind direction is so widely scattered that the r value
            is nearly zero then this indicates that the average wind direction
            is essentially meaningless.
@@ -369,15 +331,6 @@
            direction value for the wind direction taken from the first
            ensemble realization.
 
-<<<<<<< HEAD
-        Uses:
-            self.wdir_slice.data (np.ndarray):
-                3D array - wind direction angles from ensembles (in degrees).
-            self.wdir_slice_mean (iris.cube.Cube):
-                Containing average wind direction angle (in degrees).
-            self.wdir_complex (np.ndarray):
-                3D array - wind direction angles from ensembles (in complex).
-=======
         Arguments:
             where_low_r (np.array):
                 Array of boolean values. True where original wind direction
@@ -392,7 +345,6 @@
                 3D array - wind direction angles from ensembles (in degrees).
             self.wdir_slice_mean.data (np.ndarray):
                 2D array - average wind direction angle (in degrees).
->>>>>>> c55e4cc9
             self.r_vals_slice.data (np.ndarray):
                 2D array - Radius taken from average complex wind direction
                 angle.
@@ -406,8 +358,6 @@
                 2D array - Wind direction degrees where ambigious values have
                 been replaced with data from first ensemble realization.
         """
-
-<<<<<<< HEAD
         # Mask True if r values below threshold.
         where_low_r = np.where(self.r_vals_slice.data < self.r_thresh, True,
                                False)
@@ -433,23 +383,12 @@
             improved_values = child_class.wdir_slice_mean.data
         else:
             # Takes first ensemble realization.
-            improved_values = self.wdir_slice.data[0]
-=======
-        if self.backup_method == 'neighbourhood':
-            improved_values = np.full_like(self.wdir_slice_mean.data, None)
-        else:
-            # Takes first ensemble realization.
             improved_values = first_member
->>>>>>> c55e4cc9
 
         # If the r-value is low - subistite average wind direction value for
         # the wind direction taken from the first ensemble realization.
         self.wdir_slice_mean.data = np.where(where_low_r, improved_values,
                                              self.wdir_slice_mean.data)
-<<<<<<< HEAD
-        return
-=======
->>>>>>> c55e4cc9
 
     def process(self, cube_ens_wdir):
         """Create a cube containing the wind direction averaged over the
@@ -496,25 +435,15 @@
                                                 y_coord_name,
                                                 x_coord_name]):
             self._reset()
-<<<<<<< HEAD
             self.wdir_slice = wdir_slice
-            # Extract wind direction data.
-            self.wdir_complex = self.deg_to_complex(self.wdir_slice.data)
-            self.realization_axis, = self.wdir_slice.coord_dims("realization")
-=======
             # Extract wind direction data.
             self.wdir_complex = self.deg_to_complex(wdir_slice.data)
             self.realization_axis, = wdir_slice.coord_dims("realization")
->>>>>>> c55e4cc9
 
             # Copies input cube and remove realization dimension to create
             # cubes for storing results.
             self.wdir_slice_mean = next(
-<<<<<<< HEAD
-                self.wdir_slice.slices_over("realization"))
-=======
                 wdir_slice.slices_over("realization"))
->>>>>>> c55e4cc9
             self.wdir_slice_mean.remove_coord("realization")
 
             # Derive average wind direction.
@@ -526,18 +455,12 @@
             # Calculate the confidence measure based on the difference
             # between the complex average and the individual ensemble
             # realizations.
-<<<<<<< HEAD
-=======
             # TODO: This will still need some further investigation.
             #        This is will be the subject of another ticket.
->>>>>>> c55e4cc9
             self.calc_confidence_measure()
 
             # Finds any meaningless averages and substitute with
             # the wind direction taken from the first ensemble realization.
-<<<<<<< HEAD
-            self.wind_dir_decider()
-=======
             # Mask True if r values below threshold.
             where_low_r = np.where(self.r_vals_slice.data < self.r_thresh,
                                    True, False)
@@ -545,7 +468,6 @@
             # trigger decider function.
             if where_low_r.any():
                 self.wind_dir_decider(where_low_r, wdir_slice.data[0])
->>>>>>> c55e4cc9
 
             # Append to cubelists.
             self.wdir_cube_list.append(self.wdir_slice_mean)
