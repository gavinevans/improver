# -*- coding: utf-8 -*-
# -----------------------------------------------------------------------------
# (C) British Crown Copyright 2017-2018 Met Office.
# All rights reserved.
#
# Redistribution and use in source and binary forms, with or without
# modification, are permitted provided that the following conditions are met:
#
# * Redistributions of source code must retain the above copyright notice, this
#   list of conditions and the following disclaimer.
#
# * Redistributions in binary form must reproduce the above copyright notice,
#   this list of conditions and the following disclaimer in the documentation
#   and/or other materials provided with the distribution.
#
# * Neither the name of the copyright holder nor the names of its
#   contributors may be used to endorse or promote products derived from
#   this software without specific prior written permission.
#
# THIS SOFTWARE IS PROVIDED BY THE COPYRIGHT HOLDERS AND CONTRIBUTORS "AS IS"
# AND ANY EXPRESS OR IMPLIED WARRANTIES, INCLUDING, BUT NOT LIMITED TO, THE
# IMPLIED WARRANTIES OF MERCHANTABILITY AND FITNESS FOR A PARTICULAR PURPOSE
# ARE DISCLAIMED. IN NO EVENT SHALL THE COPYRIGHT HOLDER OR CONTRIBUTORS BE
# LIABLE FOR ANY DIRECT, INDIRECT, INCIDENTAL, SPECIAL, EXEMPLARY, OR
# CONSEQUENTIAL DAMAGES (INCLUDING, BUT NOT LIMITED TO, PROCUREMENT OF
# SUBSTITUTE GOODS OR SERVICES; LOSS OF USE, DATA, OR PROFITS; OR BUSINESS
# INTERRUPTION) HOWEVER CAUSED AND ON ANY THEORY OF LIABILITY, WHETHER IN
# CONTRACT, STRICT LIABILITY, OR TORT (INCLUDING NEGLIGENCE OR OTHERWISE)
# ARISING IN ANY WAY OUT OF THE USE OF THIS SOFTWARE, EVEN IF ADVISED OF THE
# POSSIBILITY OF SUCH DAMAGE.
"""Unit tests for weather code utilities."""

import unittest
from subprocess import call as Call
from tempfile import mkdtemp
import datetime

import numpy as np


import iris
from iris.cube import Cube
from iris.tests import IrisTest
from iris.coords import DimCoord
from iris.exceptions import CoordinateNotFoundError

from cf_units import Unit, date2num

from improver.utilities.load import load_cube
from improver.utilities.save import save_netcdf
from improver.grids import STANDARD_GRID_CCRS, ELLIPSOID

from improver.wxcode.wxcode_utilities import (WX_DICT,
                                              add_wxcode_metadata,
                                              expand_nested_lists,
                                              update_daynight)
from improver.tests.ensemble_calibration.ensemble_calibration. \
    helper_functions import set_up_cube


def datetime_to_numdateval(year=2018, month=9, day=12, hour=5, minutes=44):
    """
    Convert date and time to a numdateval for use in a cube

    Args:
        year (int):
           require year, default is 2018
        month (int):
           require year, default is 9
        day (int):
           require year, default is 12
        hour (int):
           require year, default is 5
        minutes (int):
           require year, default is 44

    Default values should be roughly sunrise in Exeter.

    Returns:
        numdateval (float):
           date and time as a value relative to time_origin
    """

    time_origin = "hours since 1970-01-01 00:00:00"
    calendar = "gregorian"
    dateval = datetime.datetime(year, month, day, hour, minutes)
    numdateval = date2num(dateval, time_origin, calendar)
    return numdateval


def set_up_wxcube(time_points=None):
    """
    Set up a wxcube

    Args:
        time_points (np.ndarray):
           Array of time points

    Returns:
        cube (Iris.cube.Cube):
            cube of weather codes set to 1
            data shape (time_points, 16, 16)
            grid covers 0 to 30km west of origin and
            0 to 30km north of origin. origin = 54.9N 2.5W
    """

    if time_points is None:
        time_points = np.array([datetime_to_numdateval()])

    num_grid_points = 16
    data = np.ones((len(time_points),
                    num_grid_points,
                    num_grid_points))

    cube = Cube(data, long_name="weather_code",
                units="1")
    cube = add_wxcode_metadata(cube)

    time_origin = "hours since 1970-01-01 00:00:00"
    calendar = "gregorian"
    tunit = Unit(time_origin, calendar)

    cube.add_dim_coord(DimCoord(time_points,
                                standard_name="time", units=tunit), 0)

    step_size = 2000
    y_points = np.arange(0, step_size*num_grid_points, step_size)
    cube.add_dim_coord(
        DimCoord(
            y_points,
            'projection_y_coordinate',
            units='m',
            coord_system=STANDARD_GRID_CCRS
        ),
        1
    )

    x_points = np.linspace(-30000, 0, num_grid_points)
    cube.add_dim_coord(
        DimCoord(
            x_points,
            'projection_x_coordinate',
            units='m',
            coord_system=STANDARD_GRID_CCRS
        ),
        2
    )

    return cube


def set_up_wxcube_lat_lon(time_points=None):

    """
    Set up a lat-lon wxcube

    Args:
        time_points (np.ndarray):
           Array of time points

    Returns:
        cube (Iris.cube.Cube):
            lat lon cube of weather codes set to 1
            data shape (time_points, 16, 16)
            grid covering 8W to 7E, 49N to 64N
    """

    if time_points is None:
        time_points = np.array([datetime_to_numdateval()])

    data = np.ones((len(time_points), 16, 16))
    cube = Cube(data,  long_name="weather_code",
                units="1")
    cube = add_wxcode_metadata(cube)

    time_origin = "hours since 1970-01-01 00:00:00"
    calendar = "gregorian"
    tunit = Unit(time_origin, calendar)

    cube.add_dim_coord(
        DimCoord(time_points, "time", units=tunit), 0)

    lon_points = np.linspace(-8, 7, 16)
    lat_points = np.linspace(49, 64, 16)

    cube.add_dim_coord(
        DimCoord(lat_points,
                 'latitude',
                 units='degrees',
                 coord_system=ELLIPSOID),
        1
    )
    cube.add_dim_coord(
        DimCoord(lon_points,
                 'longitude',
                 units='degrees',
                 coord_system=ELLIPSOID),
        2
    )
    return cube


class Test_wx_dict(IrisTest):
    """ Test WX_DICT set correctly """

    def test_wxcode_values(self):
        """Check wxcode values are set correctly."""
        self.assertEqual(WX_DICT[0], 'Clear_Night')
        self.assertEqual(WX_DICT[1], 'Sunny_Day')
        self.assertEqual(WX_DICT[2], 'Partly_Cloudy_Night')
        self.assertEqual(WX_DICT[3], 'Partly_Cloudy_Day')
        self.assertEqual(WX_DICT[4], 'Dust')
        self.assertEqual(WX_DICT[5], 'Mist')
        self.assertEqual(WX_DICT[6], 'Fog')
        self.assertEqual(WX_DICT[7], 'Cloudy')
        self.assertEqual(WX_DICT[8], 'Overcast')
        self.assertEqual(WX_DICT[9], 'Light_Shower_Night')
        self.assertEqual(WX_DICT[10], 'Light_Shower_Day')
        self.assertEqual(WX_DICT[11], 'Drizzle')
        self.assertEqual(WX_DICT[12], 'Light_Rain')
        self.assertEqual(WX_DICT[13], 'Heavy_Shower_Night')
        self.assertEqual(WX_DICT[14], 'Heavy_Shower_Day')
        self.assertEqual(WX_DICT[15], 'Heavy_Rain')
        self.assertEqual(WX_DICT[16], 'Sleet_Shower_Night')
        self.assertEqual(WX_DICT[17], 'Sleet_Shower_Day')
        self.assertEqual(WX_DICT[18], 'Sleet')
        self.assertEqual(WX_DICT[19], 'Hail_Shower_Night')
        self.assertEqual(WX_DICT[20], 'Hail_Shower_Day')
        self.assertEqual(WX_DICT[21], 'Hail')
        self.assertEqual(WX_DICT[22], 'Light_Snow_Shower_Night')
        self.assertEqual(WX_DICT[23], 'Light_Snow_Shower_Day')
        self.assertEqual(WX_DICT[24], 'Light_Snow')
        self.assertEqual(WX_DICT[25], 'Heavy_Snow_Shower_Night')
        self.assertEqual(WX_DICT[26], 'Heavy_Snow_Shower_Day')
        self.assertEqual(WX_DICT[27], 'Heavy_Snow')
        self.assertEqual(WX_DICT[28], 'Thunder_Shower_Night')
        self.assertEqual(WX_DICT[29], 'Thunder_Shower_Day')
        self.assertEqual(WX_DICT[30], 'Thunder')


class Test_add_wxcode_metadata(IrisTest):
    """ Test add_wxcode_metadata is working correctly """

    def setUp(self):
        """Set up cube """
<<<<<<< HEAD
        data = np.array([0, 1, 5, 11, 20, 5, 9, 10, 4,
                         2, 0, 1, 29, 30, 1, 5, 6, 6]).reshape(2, 1, 3, 3)
        self.cube = set_up_cube(data, standard_name='air_temperature',
                                units='K', realizations=np.array([0, 1]))
=======
        data = np.array(
            [0, 1, 5, 11, 20, 5, 9, 10, 4, 2, 0, 1, 29, 30, 1, 5, 6, 6],
            dtype=np.float32
        ).reshape(2, 1, 3, 3)
        self.cube = set_up_cube(data, 'air_temperature', 'K',
                                realizations=np.array([0, 1]))
>>>>>>> d7d22f24
        self.wxcode = np.array(list(WX_DICT.keys()))
        self.wxmeaning = " ".join(WX_DICT.values())
        self.data_directory = mkdtemp()
        self.nc_file = self.data_directory + '/wxcode.nc'
        Call(['touch', self.nc_file])

    def tearDown(self):
        """Remove temporary directories created for testing."""
        Call(['rm', self.nc_file])
        Call(['rmdir', self.data_directory])

    def test_basic(self):
        """Test that the function returns a cube."""
        result = add_wxcode_metadata(self.cube)
        self.assertIsInstance(result, Cube)

    def test_metadata_set(self):
        """Test that the metadata is set correctly."""
        result = add_wxcode_metadata(self.cube)
        self.assertEqual(result.name(), 'weather_code')
        self.assertEqual(result.units, Unit("1"))
        self.assertArrayEqual(result.attributes['weather_code'], self.wxcode)
        self.assertEqual(result.attributes['weather_code_meaning'],
                         self.wxmeaning)

    def test_metadata_saves(self):
        """Test that the metadata saves as NetCDF correctly."""
        cube = add_wxcode_metadata(self.cube)
        save_netcdf(cube, self.nc_file)
        result = load_cube(self.nc_file)
        self.assertEqual(result.name(), 'weather_code')
        self.assertEqual(result.units, Unit("1"))
        self.assertArrayEqual(result.attributes['weather_code'], self.wxcode)
        self.assertEqual(result.attributes['weather_code_meaning'],
                         self.wxmeaning)


class Test_expand_nested_lists(IrisTest):
    """ Test expand_nested_lists is working correctly """

    def setUp(self):
        """ Set up dictionary for testing """
        self.dictionary = {'list': ['a', 'a'],
                           'list_of_lists': [['a', 'a'], ['a', 'a']]}

    def test_basic(self):
        """Test that the expand_nested_lists returns a list."""
        result = expand_nested_lists(self.dictionary, 'list')
        self.assertIsInstance(result, list)

    def test_simple_list(self):
        """Testexpand_nested_lists returns a expanded list if given a list."""
        result = expand_nested_lists(self.dictionary, 'list')
        for val in result:
            self.assertEqual(val, 'a')

    def test_list_of_lists(self):
        """Returns a expanded list if given a list of lists."""
        result = expand_nested_lists(self.dictionary, 'list_of_lists')
        for val in result:
            self.assertEqual(val, 'a')


class Test_update_daynight(IrisTest):
    """Test updating weather cube depending on whether it is day or night"""

    def setUp(self):
        """Set up for update_daynight class"""
        self.wxcode = np.array(list(WX_DICT.keys()))
        self.wxmeaning = " ".join(WX_DICT.values())
        self.cube_data = np.array([[
            [1, 1, 1, 1, 1, 1, 1, 1, 1, 1, 1, 1, 1, 1, 1, 1],
            [3, 3, 3, 3, 3, 3, 3, 3, 3, 3, 3, 3, 3, 3, 3, 3],
            [5, 5, 5, 5, 5, 5, 5, 5, 5, 5, 5, 5, 5, 5, 5, 5],
            [6, 6, 6, 6, 6, 6, 6, 6, 6, 6, 6, 6, 6, 6, 6, 6],
            [7, 7, 7, 7, 7, 7, 7, 7, 7, 7, 7, 7, 7, 7, 7, 7],
            [8, 8, 8, 8, 8, 8, 8, 8, 8, 8, 8, 8, 8, 8, 8, 8],
            [10, 10, 10, 10, 10, 10, 10, 10, 10, 10, 10, 10, 10, 10, 10, 10],
            [14, 14, 14, 14, 14, 14, 14, 14, 14, 14, 14, 14, 14, 14, 14, 14],
            [15, 15, 15, 15, 15, 15, 15, 15, 15, 15, 15, 15, 15, 15, 15, 15],
            [17, 17, 17, 17, 17, 17, 17, 17, 17, 17, 17, 17, 17, 17, 17, 17],
            [18, 18, 18, 18, 18, 18, 18, 18, 18, 18, 18, 18, 18, 18, 18, 18],
            [20, 20, 20, 20, 20, 20, 20, 20, 20, 20, 20, 20, 20, 20, 20, 20],
            [23, 23, 23, 23, 23, 23, 23, 23, 23, 23, 23, 23, 23, 23, 23, 23],
            [26, 26, 26, 26, 26, 26, 26, 26, 26, 26, 26, 26, 26, 26, 26, 26],
            [27, 27, 27, 27, 27, 27, 27, 27, 27, 27, 27, 27, 27, 27, 27, 27],
            [29, 29, 29, 29, 29, 29, 29, 29, 29, 29, 29, 29, 29, 29, 29, 29]]])

    def test_basic(self):
        """Test that the function returns a weather code cube."""
        cube = set_up_wxcube()
        result = update_daynight(cube)
        self.assertIsInstance(result, Cube)
        self.assertEqual(result.name(), 'weather_code')
        self.assertEqual(result.units, Unit("1"))
        self.assertArrayEqual(result.attributes['weather_code'], self.wxcode)
        self.assertEqual(result.attributes['weather_code_meaning'],
                         self.wxmeaning)

    def test_raise_error_no_time_coordinate(self):
        """Test that the function raises an error if no time coordinate."""
        cube = set_up_wxcube()
        cube.coord('time').rename('nottime')
        msg = "cube must have time coordinate"
        with self.assertRaisesRegex(CoordinateNotFoundError, msg):
            update_daynight(cube)

    def test_wxcode_updated(self):
        """Test Correct wxcodes returned for cube."""
        cube = set_up_wxcube()
        cube.data = self.cube_data
        # Only 1,3,10, 14, 17, 20, 23, 26 and 29 change from day to night
        expected_result = np.array([[
            [0, 0, 0, 0, 0, 0, 0, 0, 0, 0, 1, 1, 1, 1, 1, 1],
            [2, 2, 2, 2, 2, 2, 2, 2, 2, 2, 3, 3, 3, 3, 3, 3],
            [5, 5, 5, 5, 5, 5, 5, 5, 5, 5, 5, 5, 5, 5, 5, 5],
            [6, 6, 6, 6, 6, 6, 6, 6, 6, 6, 6, 6, 6, 6, 6, 6],
            [7, 7, 7, 7, 7, 7, 7, 7, 7, 7, 7, 7, 7, 7, 7, 7],
            [8, 8, 8, 8, 8, 8, 8, 8, 8, 8, 8, 8, 8, 8, 8, 8],
            [9, 9, 9, 9, 9, 9, 9, 9, 9, 10, 10, 10, 10, 10, 10, 10],
            [13, 13, 13, 13, 13, 13, 13, 13, 13, 14, 14, 14, 14, 14, 14, 14],
            [15, 15, 15, 15, 15, 15, 15, 15, 15, 15, 15, 15, 15, 15, 15, 15],
            [16, 16, 16, 16, 16, 16, 16, 16, 16, 17, 17, 17, 17, 17, 17, 17],
            [18, 18, 18, 18, 18, 18, 18, 18, 18, 18, 18, 18, 18, 18, 18, 18],
            [19, 19, 19, 19, 19, 19, 19, 19, 19, 20, 20, 20, 20, 20, 20, 20],
            [22, 22, 22, 22, 22, 22, 22, 22, 22, 23, 23, 23, 23, 23, 23, 23],
            [25, 25, 25, 25, 25, 25, 25, 25, 25, 26, 26, 26, 26, 26, 26, 26],
            [27, 27, 27, 27, 27, 27, 27, 27, 27, 27, 27, 27, 27, 27, 27, 27],
            [28, 28, 28, 28, 28, 28, 28, 28, 29, 29, 29, 29, 29, 29, 29, 29]]])
        result = update_daynight(cube)
        self.assertArrayEqual(result.data, expected_result)

    def test_wxcode_time_as_attribute(self):
        """ Test code works if time is an attribute not a dimension """
        cube = set_up_wxcube()
        cube.data = self.cube_data
        cube = iris.util.squeeze(cube)
        expected_result = np.array([
            [0, 0, 0, 0, 0, 0, 0, 0, 0, 0, 1, 1, 1, 1, 1, 1],
            [2, 2, 2, 2, 2, 2, 2, 2, 2, 2, 3, 3, 3, 3, 3, 3],
            [5, 5, 5, 5, 5, 5, 5, 5, 5, 5, 5, 5, 5, 5, 5, 5],
            [6, 6, 6, 6, 6, 6, 6, 6, 6, 6, 6, 6, 6, 6, 6, 6],
            [7, 7, 7, 7, 7, 7, 7, 7, 7, 7, 7, 7, 7, 7, 7, 7],
            [8, 8, 8, 8, 8, 8, 8, 8, 8, 8, 8, 8, 8, 8, 8, 8],
            [9, 9, 9, 9, 9, 9, 9, 9, 9, 10, 10, 10, 10, 10, 10, 10],
            [13, 13, 13, 13, 13, 13, 13, 13, 13, 14, 14, 14, 14, 14, 14, 14],
            [15, 15, 15, 15, 15, 15, 15, 15, 15, 15, 15, 15, 15, 15, 15, 15],
            [16, 16, 16, 16, 16, 16, 16, 16, 16, 17, 17, 17, 17, 17, 17, 17],
            [18, 18, 18, 18, 18, 18, 18, 18, 18, 18, 18, 18, 18, 18, 18, 18],
            [19, 19, 19, 19, 19, 19, 19, 19, 19, 20, 20, 20, 20, 20, 20, 20],
            [22, 22, 22, 22, 22, 22, 22, 22, 22, 23, 23, 23, 23, 23, 23, 23],
            [25, 25, 25, 25, 25, 25, 25, 25, 25, 26, 26, 26, 26, 26, 26, 26],
            [27, 27, 27, 27, 27, 27, 27, 27, 27, 27, 27, 27, 27, 27, 27, 27],
            [28, 28, 28, 28, 28, 28, 28, 28, 29, 29, 29, 29, 29, 29, 29, 29]])
        result = update_daynight(cube)
        self.assertArrayEqual(result.data, expected_result)
        self.assertEqual(result.data.shape, (16, 16))

    def test_wxcode_time_as_array(self):
        """ Test code works if time is an array of dimension > 1 """
        num1 = datetime_to_numdateval(year=2018, month=9, day=12, hour=5,
                                      minutes=0)
        num2 = datetime_to_numdateval(year=2018, month=9, day=12, hour=6,
                                      minutes=0)
        num3 = datetime_to_numdateval(year=2018, month=9, day=12, hour=7,
                                      minutes=0)
        cube = set_up_wxcube(time_points=[num1, num2, num3])
        expected_result = np.ones((3, 16, 16))
        expected_result[0, :, :] = 0
        result = update_daynight(cube)
        self.assertArrayEqual(result.data, expected_result)

    def test_basic_lat_lon(self):
        """Test that the function returns a weather code lat lon cube.."""
        cube = set_up_wxcube_lat_lon()
        result = update_daynight(cube)
        self.assertIsInstance(result, Cube)
        self.assertEqual(result.name(), 'weather_code')
        self.assertEqual(result.units, Unit("1"))
        self.assertArrayEqual(result.attributes['weather_code'], self.wxcode)
        self.assertEqual(result.attributes['weather_code_meaning'],
                         self.wxmeaning)

    def test_wxcode_updated_on_latlon(self):
        """Test Correct wxcodes returned for lat lon cube."""
        cube = set_up_wxcube_lat_lon()
        cube.data = self.cube_data

        expected_result = np.array([[
            [0, 0, 0, 0, 0, 0, 0, 1, 1, 1, 1, 1, 1, 1, 1, 1],
            [2, 2, 2, 2, 2, 2, 2, 3, 3, 3, 3, 3, 3, 3, 3, 3],
            [5, 5, 5, 5, 5, 5, 5, 5, 5, 5, 5, 5, 5, 5, 5, 5],
            [6, 6, 6, 6, 6, 6, 6, 6, 6, 6, 6, 6, 6, 6, 6, 6],
            [7, 7, 7, 7, 7, 7, 7, 7, 7, 7, 7, 7, 7, 7, 7, 7],
            [8, 8, 8, 8, 8, 8, 8, 8, 8, 8, 8, 8, 8, 8, 8, 8],
            [9, 9, 9, 9, 9, 9, 10, 10, 10, 10, 10, 10, 10, 10, 10, 10],
            [13, 13, 13, 13, 13, 13, 14, 14, 14, 14, 14, 14, 14, 14, 14, 14],
            [15, 15, 15, 15, 15, 15, 15, 15, 15, 15, 15, 15, 15, 15, 15, 15],
            [16, 16, 16, 16, 16, 17, 17, 17, 17, 17, 17, 17, 17, 17, 17, 17],
            [18, 18, 18, 18, 18, 18, 18, 18, 18, 18, 18, 18, 18, 18, 18, 18],
            [19, 19, 19, 19, 19, 20, 20, 20, 20, 20, 20, 20, 20, 20, 20, 20],
            [22, 22, 22, 22, 23, 23, 23, 23, 23, 23, 23, 23, 23, 23, 23, 23],
            [25, 25, 25, 25, 26, 26, 26, 26, 26, 26, 26, 26, 26, 26, 26, 26],
            [27, 27, 27, 27, 27, 27, 27, 27, 27, 27, 27, 27, 27, 27, 27, 27],
            [28, 28, 28, 29, 29, 29, 29, 29, 29, 29, 29, 29, 29, 29, 29, 29]]])
        result = update_daynight(cube)
        self.assertArrayEqual(result.data, expected_result)


if __name__ == '__main__':
    unittest.main()<|MERGE_RESOLUTION|>--- conflicted
+++ resolved
@@ -243,19 +243,12 @@
 
     def setUp(self):
         """Set up cube """
-<<<<<<< HEAD
-        data = np.array([0, 1, 5, 11, 20, 5, 9, 10, 4,
-                         2, 0, 1, 29, 30, 1, 5, 6, 6]).reshape(2, 1, 3, 3)
-        self.cube = set_up_cube(data, standard_name='air_temperature',
-                                units='K', realizations=np.array([0, 1]))
-=======
         data = np.array(
             [0, 1, 5, 11, 20, 5, 9, 10, 4, 2, 0, 1, 29, 30, 1, 5, 6, 6],
             dtype=np.float32
         ).reshape(2, 1, 3, 3)
         self.cube = set_up_cube(data, 'air_temperature', 'K',
                                 realizations=np.array([0, 1]))
->>>>>>> d7d22f24
         self.wxcode = np.array(list(WX_DICT.keys()))
         self.wxmeaning = " ".join(WX_DICT.values())
         self.data_directory = mkdtemp()
