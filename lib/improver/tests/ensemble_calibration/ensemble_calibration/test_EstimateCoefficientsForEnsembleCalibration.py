# -*- coding: utf-8 -*-
# -----------------------------------------------------------------------------
# (C) British Crown Copyright 2017-2019 Met Office.
# All rights reserved.
#
# Redistribution and use in source and binary forms, with or without
# modification, are permitted provided that the following conditions are met:
#
# * Redistributions of source code must retain the above copyright notice, this
#   list of conditions and the following disclaimer.
#
# * Redistributions in binary form must reproduce the above copyright notice,
#   this list of conditions and the following disclaimer in the documentation
#   and/or other materials provided with the distribution.
#
# * Neither the name of the copyright holder nor the names of its
#   contributors may be used to endorse or promote products derived from
#   this software without specific prior written permission.
#
# THIS SOFTWARE IS PROVIDED BY THE COPYRIGHT HOLDERS AND CONTRIBUTORS "AS IS"
# AND ANY EXPRESS OR IMPLIED WARRANTIES, INCLUDING, BUT NOT LIMITED TO, THE
# IMPLIED WARRANTIES OF MERCHANTABILITY AND FITNESS FOR A PARTICULAR PURPOSE
# ARE DISCLAIMED. IN NO EVENT SHALL THE COPYRIGHT HOLDER OR CONTRIBUTORS BE
# LIABLE FOR ANY DIRECT, INDIRECT, INCIDENTAL, SPECIAL, EXEMPLARY, OR
# CONSEQUENTIAL DAMAGES (INCLUDING, BUT NOT LIMITED TO, PROCUREMENT OF
# SUBSTITUTE GOODS OR SERVICES; LOSS OF USE, DATA, OR PROFITS; OR BUSINESS
# INTERRUPTION) HOWEVER CAUSED AND ON ANY THEORY OF LIABILITY, WHETHER IN
# CONTRACT, STRICT LIABILITY, OR TORT (INCLUDING NEGLIGENCE OR OTHERWISE)
# ARISING IN ANY WAY OUT OF THE USE OF THIS SOFTWARE, EVEN IF ADVISED OF THE
# POSSIBILITY OF SUCH DAMAGE.
"""
Unit tests for the
`ensemble_calibration.EstimateCoefficientsForEnsembleCalibration`
class.

"""
import unittest

import iris
from iris.cube import CubeList
from iris.tests import IrisTest
import numpy as np

from improver.ensemble_calibration.ensemble_calibration import (
    EstimateCoefficientsForEnsembleCalibration as Plugin)
from improver.ensemble_calibration.ensemble_calibration import (
    ContinuousRankedProbabilityScoreMinimisers)
from improver.tests.ensemble_calibration.ensemble_calibration.\
    helper_functions import (set_up_temperature_cube, set_up_wind_speed_cube,
                             add_forecast_reference_time_and_forecast_period,
                             _create_historic_forecasts, _create_truth)
from improver.tests.set_up_test_cubes import set_up_variable_cube
from improver.utilities.warnings_handler import ManageWarnings

IGNORED_MESSAGES = ["Collapsing a non-contiguous coordinate.",
                    "Not importing directory .*sphinxcontrib'",
                    "The pandas.core.datetools module is deprecated",
                    "numpy.dtype size changed",
                    "The statsmodels can not be imported",
                    "invalid escape sequence",
                    "can't resolve package from",
                    "Collapsing a non-contiguous coordinate.",
                    "Minimisation did not result in"
                    " convergence",
                    "\nThe final iteration resulted in a percentage "
                    "change that is greater than the"
                    " accepted threshold "]
WARNING_TYPES = [UserWarning, ImportWarning, FutureWarning, RuntimeWarning,
                 ImportWarning, DeprecationWarning, ImportWarning, UserWarning,
                 UserWarning, UserWarning]


class Test__init__(IrisTest):

    """Test the initialisation of the class."""

    def setUp(self):
        """Set up cube for testing."""
        self.cube = set_up_temperature_cube()

    @ManageWarnings(
        ignored_messages=IGNORED_MESSAGES, warning_types=WARNING_TYPES)
    def test_coeff_names(self):
<<<<<<< HEAD
        """"""
        expected = ["gamma", "delta", "a", "beta"]
=======
        """Test that the plugin instance defines the expected
        coefficient names."""
        expected = ["gamma", "delta", "alpha", "beta"]
>>>>>>> 702de6b5
        distribution = "gaussian"
        desired_units = "degreesC"
        predictor_of_mean_flag = "mean"
        plugin = Plugin(distribution, desired_units,
                        predictor_of_mean_flag=predictor_of_mean_flag)
        self.assertEqual(plugin.coeff_names, expected)

    @ManageWarnings(
        record=True,
        ignored_messages=IGNORED_MESSAGES, warning_types=WARNING_TYPES)
    def test_statsmodels_mean(self, warning_list=None):
        """
        Test that the plugin raises no warnings if the statsmodels module
        is not found for when the predictor is the ensemble mean.
        """
        import imp
        try:
            imp.find_module('statsmodels')
            statsmodels_found = True
        except ImportError:
            statsmodels_found = False

        cube = self.cube

        historic_forecasts = CubeList([])
        for index in [1.0, 2.0, 3.0, 4.0, 5.0]:
            temp_cube = cube.copy()
            temp_cube.coord("time").points = (
                temp_cube.coord("time").points - index)
            historic_forecasts.append(temp_cube)
        historic_forecasts.concatenate_cube()

        distribution = "gaussian"
        desired_units = "degreesC"
        predictor_of_mean_flag = "mean"

        if not statsmodels_found:
            Plugin(distribution, desired_units,
                   predictor_of_mean_flag=predictor_of_mean_flag)
            self.assertTrue(len(warning_list) == 0)

    @ManageWarnings(
        record=True,
        ignored_messages=["Collapsing a non-contiguous coordinate.",
                          "Not importing directory .*sphinxcontrib'",
                          "The pandas.core.datetools module is deprecated",
                          "numpy.dtype size changed",
                          "invalid escape sequence",
                          "can't resolve package from",
                          "Collapsing a non-contiguous coordinate.",
                          "Minimisation did not result in"
                          " convergence",
                          "\nThe final iteration resulted in a percentage "
                          "change that is greater than the"
                          " accepted threshold "],
        warning_types=[UserWarning, ImportWarning, FutureWarning,
                       RuntimeWarning, DeprecationWarning, ImportWarning,
                       UserWarning, UserWarning, UserWarning])
    def test_statsmodels_realizations(self, warning_list=None):
        """
        Test that the plugin raises the desired warning if the statsmodels
        module is not found for when the predictor is the ensemble
        realizations.
        """
        import imp
        try:
            imp.find_module('statsmodels')
            statsmodels_found = True
        except ImportError:
            statsmodels_found = False

        cube = self.cube

        historic_forecasts = CubeList([])
        for index in [1.0, 2.0, 3.0, 4.0, 5.0]:
            temp_cube = cube.copy()
            temp_cube.coord("time").points = (
                temp_cube.coord("time").points - index)
            historic_forecasts.append(temp_cube)
        historic_forecasts.concatenate_cube()

        distribution = "gaussian"
        desired_units = "degreesC"
        predictor_of_mean_flag = "realizations"

        if not statsmodels_found:
            Plugin(distribution, desired_units,
                   predictor_of_mean_flag=predictor_of_mean_flag)
            warning_msg = "The statsmodels can not be imported"
            self.assertTrue(any(item.category == ImportWarning
                                for item in warning_list))
            self.assertTrue(any(warning_msg in str(item)
                                for item in warning_list))


<<<<<<< HEAD
=======
class Test__repr__(IrisTest):

    """Test the __repr__ method."""

    @ManageWarnings(
        ignored_messages=IGNORED_MESSAGES, warning_types=WARNING_TYPES)
    def setUp(self):
        """Set up values for tests."""
        self.distribution = "gaussian"
        self.current_cycle = "20171110T0000Z"
        self.minimiser = repr(ContinuousRankedProbabilityScoreMinimisers())
        self.coeff_names = ["gamma", "delta", "alpha", "beta"]

    @ManageWarnings(
        ignored_messages=IGNORED_MESSAGES, warning_types=WARNING_TYPES)
    def test_basic(self):
        """Test without specifying keyword arguments"""
        result = str(Plugin(self.distribution, self.current_cycle))
        msg = ("<EstimateCoefficientsForEnsembleCalibration: "
               "distribution: gaussian; "
               "current_cycle: 20171110T0000Z; "
               "desired_units: None; "
               "predictor_of_mean_flag: mean; "
               "minimiser: <class 'improver.ensemble_calibration."
               "ensemble_calibration."
               "ContinuousRankedProbabilityScoreMinimisers'>; "
               "coeff_names: ['gamma', 'delta', 'alpha', 'beta']>")
        self.assertEqual(result, msg)

    @ManageWarnings(
        ignored_messages=IGNORED_MESSAGES, warning_types=WARNING_TYPES)
    def test_with_kwargs(self):
        """Test when keyword arguments are specified."""
        result = str(Plugin(
            self.distribution, self.current_cycle,
            desired_units="Kelvin", predictor_of_mean_flag="realizations"))
        msg = ("<EstimateCoefficientsForEnsembleCalibration: "
               "distribution: gaussian; "
               "current_cycle: 20171110T0000Z; "
               "desired_units: Kelvin; "
               "predictor_of_mean_flag: realizations; "
               "minimiser: <class 'improver.ensemble_calibration."
               "ensemble_calibration."
               "ContinuousRankedProbabilityScoreMinimisers'>; "
               "coeff_names: ['gamma', 'delta', 'alpha', 'beta']>")
        self.assertEqual(result, msg)


>>>>>>> 702de6b5
class Test_create_coefficients_cube(IrisTest):

    """Test the create_coefficients_cube method."""

    @ManageWarnings(
        ignored_messages=IGNORED_MESSAGES, warning_types=WARNING_TYPES)
    def setUp(self):
        """Set up the plugin and cubes for testing."""
        data = np.ones((3, 3), dtype=np.float32)
        self.historic_forecast = (
            _create_historic_forecasts(set_up_variable_cube(
                data, standard_grid_metadata="uk_det")))
<<<<<<< HEAD

=======
>>>>>>> 702de6b5
        data_with_realizations = np.ones((3, 3, 3), dtype=np.float32)
        self.historic_forecast_with_realizations = (
            _create_historic_forecasts(set_up_variable_cube(
                data_with_realizations, realizations=[0, 1, 2],
                standard_grid_metadata="uk_det")))
        self.optimised_coeffs = [0, 1, 2, 3]
<<<<<<< HEAD
        coeff_names = ["gamma", "delta", "a", "beta"]
=======
        coeff_names = ["gamma", "delta", "alpha", "beta"]
>>>>>>> 702de6b5

        coefficient_index = iris.coords.DimCoord(
            self.optimised_coeffs, long_name="coefficient_index", units="1")
        dim_coords_and_dims = [(coefficient_index, 0)]

        coefficient_name = iris.coords.AuxCoord(
            coeff_names, long_name="coefficient_name", units="no_unit")

        time_point = (
            np.max(self.historic_forecast.coord("time").points) + 60*60*24)
        time_coord = self.historic_forecast.coord("time").copy(time_point)

        frt_orig_coord = (
            self.historic_forecast.coord("forecast_reference_time"))
        frt_point = np.max(frt_orig_coord.points) + 60*60*24
        frt_coord = frt_orig_coord.copy(frt_point)

        aux_coords_and_dims = [
            (coefficient_name, 0), (time_coord, None), (frt_coord, None),
            (self.historic_forecast[-1].coord("forecast_period"), None)]

        attributes = {"mosg__model_configuration": "uk_det",
                      "diagnostic_standard_name": "air_temperature"}

        self.expected = iris.cube.Cube(
            self.optimised_coeffs, long_name="emos_coefficients", units="1",
            dim_coords_and_dims=dim_coords_and_dims,
            aux_coords_and_dims=aux_coords_and_dims, attributes=attributes)

        self.distribution = "gaussian"
        self.current_cycle = "20171110T0000Z"
        self.desired_units = "degreesC"
        self.predictor_of_mean_flag = "mean"
        self.plugin = (
            Plugin(distribution=self.distribution,
                   current_cycle=self.current_cycle,
                   desired_units=self.desired_units,
                   predictor_of_mean_flag=self.predictor_of_mean_flag))

    @ManageWarnings(
        ignored_messages=IGNORED_MESSAGES, warning_types=WARNING_TYPES)
    def test_coefficients_from_mean(self):
        """Test that the expected coefficient cube is returned when the
        ensemble mean is used as the predictor."""
<<<<<<< HEAD
        expected_coeff_names = ["gamma", "delta", "a", "beta"]
=======
        expected_coeff_names = ["gamma", "delta", "alpha", "beta"]
>>>>>>> 702de6b5
        result = self.plugin.create_coefficients_cube(
            self.optimised_coeffs, self.historic_forecast)
        self.assertEqual(result, self.expected)
        self.assertEqual(
            self.plugin.coeff_names, expected_coeff_names)

    @ManageWarnings(
        ignored_messages=IGNORED_MESSAGES, warning_types=WARNING_TYPES)
    def test_coefficients_from_realizations(self):
        """Test that the expected coefficient cube is returned when the
        ensemble realizations are used as the predictor."""
<<<<<<< HEAD
        expected = ["gamma", "delta", "a", "beta0", "beta1", "beta2"]
        predictor_of_mean_flag = "realizations"
        optimised_coeffs = [0, 1, 2, 3, 4, 5]
=======
        expected_coeff_names = (
            ["gamma", "delta", "alpha", "beta0", "beta1", "beta2"])
        predictor_of_mean_flag = "realizations"
        optimised_coeffs = [0, 1, 2, 3, 4, 5]

        # Set up an expected cube.
        coefficient_index = iris.coords.DimCoord(
            optimised_coeffs, long_name="coefficient_index", units="1")
        dim_coords_and_dims = [(coefficient_index, 0)]

        coefficient_name = iris.coords.AuxCoord(
            expected_coeff_names, long_name="coefficient_name",
            units="no_unit")

        time_point = (
            np.max(self.historic_forecast.coord("time").points) + 60*60*24)
        time_coord = self.historic_forecast.coord("time").copy(time_point)

        frt_orig_coord = (
            self.historic_forecast.coord("forecast_reference_time"))
        frt_point = np.max(frt_orig_coord.points) + 60*60*24
        frt_coord = frt_orig_coord.copy(frt_point)

        aux_coords_and_dims = [
            (coefficient_name, 0), (time_coord, None), (frt_coord, None),
            (self.historic_forecast[-1].coord("forecast_period"), None)]

        attributes = {"mosg__model_configuration": "uk_det",
                      "diagnostic_standard_name": "air_temperature"}

        expected = iris.cube.Cube(
            optimised_coeffs, long_name="emos_coefficients", units="1",
            dim_coords_and_dims=dim_coords_and_dims,
            aux_coords_and_dims=aux_coords_and_dims, attributes=attributes)

>>>>>>> 702de6b5
        plugin = Plugin(distribution=self.distribution,
                        current_cycle=self.current_cycle,
                        desired_units=self.desired_units,
                        predictor_of_mean_flag=predictor_of_mean_flag)
<<<<<<< HEAD
        plugin.create_coefficients_cube(
            optimised_coeffs, self.historic_forecast_with_realizations)
        self.assertEqual(plugin.coeff_names, expected)
=======
        result = plugin.create_coefficients_cube(
            optimised_coeffs, self.historic_forecast_with_realizations)
        self.assertEqual(result, expected)
        self.assertArrayEqual(
            result.coord("coefficient_name").points, expected_coeff_names)

    @ManageWarnings(
        ignored_messages=IGNORED_MESSAGES, warning_types=WARNING_TYPES)
    def test_coefficients_from_mean_non_standard_units(self):
        """Test that the expected coefficient cube is returned when the
        historic forecast units are non-standard."""
        expected_coeff_names = ["gamma", "delta", "alpha", "beta"]
        self.historic_forecast.coord("forecast_period").convert_units("hours")
        self.expected.coord("forecast_period").convert_units("hours")
        result = self.plugin.create_coefficients_cube(
            self.optimised_coeffs, self.historic_forecast)
        self.assertEqual(result, self.expected)
        self.assertEqual(
            self.plugin.coeff_names, expected_coeff_names)

    @ManageWarnings(
        ignored_messages=IGNORED_MESSAGES, warning_types=WARNING_TYPES)
    def test_historic_forecast_with_multiple_forecast_periods(self):
        """Test that the expected exception is raised if the
        historic forecast cube has multiple different values for the
        forecast period."""
        self.historic_forecast.coord("forecast_period").points = (
            np.array([14400., 14400., 18000, 18000, 18000]))
        msg = "The historic forecast should only contain"
        with self.assertRaisesRegex(ValueError, msg):
            self.plugin.create_coefficients_cube(
                self.optimised_coeffs, self.historic_forecast)
>>>>>>> 702de6b5

    @ManageWarnings(
        ignored_messages=IGNORED_MESSAGES, warning_types=WARNING_TYPES)
    def test_forecast_period_coordinate_not_present(self):
        """Test that the coefficients cube is created correctly when the
        forecast_period coordinate is not present within the input cube."""
<<<<<<< HEAD
        expected = self.expected.copy()
        expected.remove_coord("forecast_period")
        expected.remove_coord("time")
        self.historic_forecast.remove_coord("forecast_period")
        result = self.plugin.create_coefficients_cube(
            self.optimised_coeffs, self.historic_forecast)
        self.assertEqual(result, expected)
=======
        self.expected.remove_coord("forecast_period")
        self.expected.remove_coord("time")
        self.historic_forecast.remove_coord("forecast_period")
        result = self.plugin.create_coefficients_cube(
            self.optimised_coeffs, self.historic_forecast)
        self.assertEqual(result, self.expected)
>>>>>>> 702de6b5

    @ManageWarnings(
        ignored_messages=IGNORED_MESSAGES, warning_types=WARNING_TYPES)
    def test_model_configuration_not_present(self):
        """Test that the coefficients cube is created correctly when a
        model_configuration coordinate is not present within the input cube."""
<<<<<<< HEAD
        expected = self.expected.copy()
        expected.attributes.pop("mosg__model_configuration")
        self.historic_forecast.attributes.pop("mosg__model_configuration")
        result = self.plugin.create_coefficients_cube(
            self.optimised_coeffs, self.historic_forecast)
        self.assertEqual(result, expected)
=======
        self.expected.attributes.pop("mosg__model_configuration")
        self.historic_forecast.attributes.pop("mosg__model_configuration")
        result = self.plugin.create_coefficients_cube(
            self.optimised_coeffs, self.historic_forecast)
        self.assertEqual(result, self.expected)
>>>>>>> 702de6b5

    @ManageWarnings(
        ignored_messages=IGNORED_MESSAGES, warning_types=WARNING_TYPES)
    def test_mismatching_number_of_coefficients(self):
        """Test that an exception is raised if the number of coefficients
        provided for creating the coefficients cube is not equal to the
        number of coefficient names."""
        distribution = "truncated_gaussian"
        desired_units = "Fahrenheit"
        predictor_of_mean_flag = "realizations"
        optimised_coeffs = [1, 2, 3, 4, 5]
        plugin = Plugin(distribution=distribution,
                        current_cycle=self.current_cycle,
                        desired_units=desired_units,
                        predictor_of_mean_flag=predictor_of_mean_flag)
        msg = "The number of coefficients in"
        with self.assertRaisesRegex(ValueError, msg):
            plugin.create_coefficients_cube(
                optimised_coeffs, self.historic_forecast_with_realizations)


class Test_compute_initial_guess(IrisTest):

    """Test the compute_initial_guess plugin."""

    def setUp(self):
        """Use temperature cube to test with."""
        self.cube = set_up_temperature_cube()

    @ManageWarnings(
        ignored_messages=IGNORED_MESSAGES, warning_types=WARNING_TYPES)
    def test_basic_mean_predictor(self):
        """
        Test that the plugin returns a list containing the initial guess
        for the calibration coefficients, when the ensemble mean is used
        as the predictor.
        """
        current_forecast_predictor = self.cube.collapsed(
            "realization", iris.analysis.MEAN)
        truth = self.cube.collapsed("realization", iris.analysis.MAX)
        distribution = "gaussian"
        desired_units = "degreesC"
        predictor_of_mean_flag = "mean"
        estimate_coefficients_from_linear_model_flag = False

        plugin = Plugin(distribution, desired_units)
        result = plugin.compute_initial_guess(
            truth, current_forecast_predictor, predictor_of_mean_flag,
            estimate_coefficients_from_linear_model_flag)
        self.assertIsInstance(result, np.ndarray)

    @ManageWarnings(
        ignored_messages=IGNORED_MESSAGES, warning_types=WARNING_TYPES)
    def test_basic_realizations_predictor(self):
        """
        Test that the plugin returns a list containing the initial guess
        for the calibration coefficients, when the individual ensemble
        realizations are used as predictors.
        """
        current_forecast_predictor = self.cube.copy()
        truth = self.cube.collapsed("realization", iris.analysis.MAX)
        distribution = "gaussian"
        desired_units = "degreesC"
        predictor_of_mean_flag = "realizations"
        no_of_realizations = 3
        estimate_coefficients_from_linear_model_flag = False

        plugin = Plugin(distribution, desired_units)
        result = plugin.compute_initial_guess(
            truth, current_forecast_predictor, predictor_of_mean_flag,
            estimate_coefficients_from_linear_model_flag,
            no_of_realizations=no_of_realizations)
        self.assertIsInstance(result, np.ndarray)

    @ManageWarnings(
        ignored_messages=IGNORED_MESSAGES, warning_types=WARNING_TYPES)
    def test_basic_mean_predictor_value_check(self):
        """
        Test that the plugin returns the expected values for the initial guess
        for the calibration coefficients, when the ensemble mean is used
        as the predictor. As coefficients are not estimated using a
        linear model, the default values for the initial guess are used.
        """
        data = [1, 1, 0, 1]

        current_forecast_predictor = self.cube.collapsed(
            "realization", iris.analysis.MEAN)
        truth = self.cube.collapsed("realization", iris.analysis.MAX)
        distribution = "gaussian"
        desired_units = "degreesC"
        predictor_of_mean_flag = "mean"
        estimate_coefficients_from_linear_model_flag = False

        plugin = Plugin(distribution, desired_units)
        result = plugin.compute_initial_guess(
            truth, current_forecast_predictor, predictor_of_mean_flag,
            estimate_coefficients_from_linear_model_flag)
        self.assertArrayAlmostEqual(result, data)

    @ManageWarnings(
        ignored_messages=IGNORED_MESSAGES, warning_types=WARNING_TYPES)
    def test_basic_realizations_predictor_value_check(self):
        """
        Test that the plugin returns the expected values for the initial guess
        for the calibration coefficients, when the individual ensemble
        realizations are used as predictors. As coefficients are not estimated
        using a linear model, the default values for the initial guess
        are used.
        """
        data = [1, 1, 0, 1, 1, 1]

        current_forecast_predictor = self.cube.collapsed(
            "realization", iris.analysis.MEAN)
        truth = self.cube.collapsed("realization", iris.analysis.MAX)
        distribution = "gaussian"
        desired_units = "degreesC"
        predictor_of_mean_flag = "realizations"
        no_of_realizations = 3
        estimate_coefficients_from_linear_model_flag = False

        plugin = Plugin(distribution, desired_units)
        result = plugin.compute_initial_guess(
            truth, current_forecast_predictor, predictor_of_mean_flag,
            estimate_coefficients_from_linear_model_flag,
            no_of_realizations=no_of_realizations)
        self.assertArrayAlmostEqual(result, data)

    @ManageWarnings(
        ignored_messages=IGNORED_MESSAGES, warning_types=WARNING_TYPES)
    def test_mean_predictor_estimate_coefficients(self):
        """
        Test that the plugin returns the expected values for the initial guess
        for the calibration coefficients, when the ensemble mean is used
        as the predictor. The coefficients are estimated using a linear model.
        """
        data = np.array([1, 1, 2.66663, 1], dtype=np.float32)

        current_forecast_predictor = self.cube.collapsed(
            "realization", iris.analysis.MEAN)
        truth = self.cube.collapsed("realization", iris.analysis.MAX)
        distribution = "gaussian"
        desired_units = "degreesC"
        predictor_of_mean_flag = "mean"
        estimate_coefficients_from_linear_model_flag = True

        plugin = Plugin(distribution, desired_units)
        result = plugin.compute_initial_guess(
            truth, current_forecast_predictor, predictor_of_mean_flag,
            estimate_coefficients_from_linear_model_flag)

        self.assertArrayAlmostEqual(result, data, decimal=5)

    @ManageWarnings(
        ignored_messages=IGNORED_MESSAGES, warning_types=WARNING_TYPES)
    def test_realizations_predictor_estimate_coefficients(self):
        """
        Test that the plugin returns the expected values for the initial guess
        for the calibration coefficients, when the ensemble mean is used
        as the predictor. The coefficients are estimated using a linear model.
        """
        import imp
        try:
            statsmodels_found = imp.find_module('statsmodels')
            statsmodels_found = True
        except ImportError:
            statsmodels_found = False

        if statsmodels_found:
            data = [1., 1., 0.13559322, -0.11864407,
                    0.42372881, 0.69491525]
        else:
            data = [1, 1, 0, 1, 1, 1]

        current_forecast_predictor = self.cube
        truth = self.cube.collapsed("realization", iris.analysis.MAX)
        distribution = "gaussian"
        desired_units = "degreesC"
        predictor_of_mean_flag = "realizations"
        no_of_realizations = 3
        estimate_coefficients_from_linear_model_flag = True

        plugin = Plugin(distribution, desired_units)
        result = plugin.compute_initial_guess(
            truth, current_forecast_predictor, predictor_of_mean_flag,
            estimate_coefficients_from_linear_model_flag,
            no_of_realizations=no_of_realizations)
        self.assertArrayAlmostEqual(result, data)

    @ManageWarnings(
        ignored_messages=IGNORED_MESSAGES, warning_types=WARNING_TYPES)
    def test_mean_predictor_estimate_coefficients_nans(self):
        """
        Test that the plugin returns the expected values for the initial guess
        for the calibration coefficients, when the ensemble mean is used
        as the predictor, when one value from the input data is set to NaN.
        The coefficients are estimated using a linear model.
        """
        data = np.array([1, 1, 2.666633, 1], dtype=np.float32)

        current_forecast_predictor = self.cube.collapsed(
            "realization", iris.analysis.MEAN)
        current_forecast_predictor.data = (
            current_forecast_predictor.data.filled())
        truth = self.cube.collapsed("realization", iris.analysis.MAX)
        distribution = "gaussian"
        desired_units = "degreesC"
        predictor_of_mean_flag = "mean"
        estimate_coefficients_from_linear_model_flag = True

        current_forecast_predictor.data[0][0][0] = np.nan

        plugin = Plugin(distribution, desired_units)
        result = plugin.compute_initial_guess(
            truth, current_forecast_predictor, predictor_of_mean_flag,
            estimate_coefficients_from_linear_model_flag)

        self.assertArrayAlmostEqual(result, data)


class Test_estimate_coefficients_for_ngr(IrisTest):

    """Test the estimate_coefficients_for_ngr plugin."""

    @ManageWarnings(
        ignored_messages=IGNORED_MESSAGES, warning_types=WARNING_TYPES)
    def setUp(self):
        """Set up multiple cubes for testing."""
        self.current_temperature_forecast_cube = (
            add_forecast_reference_time_and_forecast_period(
                set_up_temperature_cube()))

        self.historic_temperature_forecast_cube = (
            _create_historic_forecasts(self.current_temperature_forecast_cube))

        self.temperature_truth_cube = (
            _create_truth(self.current_temperature_forecast_cube))

        self.current_wind_speed_forecast_cube = (
            add_forecast_reference_time_and_forecast_period(
                set_up_wind_speed_cube()))

        self.historic_wind_speed_forecast_cube = (
            _create_historic_forecasts(self.current_wind_speed_forecast_cube))

        self.wind_speed_truth_cube = (
            _create_truth(self.current_wind_speed_forecast_cube))

<<<<<<< HEAD
        self.coeff_names = ["gamma", "delta", "a", "beta"]
=======
        self.coeff_names = ["gamma", "delta", "alpha", "beta"]
>>>>>>> 702de6b5

    @ManageWarnings(
        ignored_messages=IGNORED_MESSAGES, warning_types=WARNING_TYPES)
    def test_basic(self):
<<<<<<< HEAD
        """Ensure that the optimised_coeffs are returned as a dictionary,
           and the coefficient names are returned as a list."""
        historic_forecast = self.historic_temperature_forecast_cube

        truth = self.temperature_truth_cube

=======
        """Ensure that the optimised_coefficients are returned as a cube,
        with the expected number of coefficients."""
>>>>>>> 702de6b5
        distribution = "gaussian"
        current_cycle = "20171110T0000Z"

        plugin = Plugin(distribution, current_cycle)
        result = plugin.estimate_coefficients_for_ngr(
<<<<<<< HEAD
            historic_forecast, truth)
=======
            self.historic_temperature_forecast_cube,
            self.temperature_truth_cube)
>>>>>>> 702de6b5
        self.assertIsInstance(result, iris.cube.Cube)
        self.assertArrayAlmostEqual(len(result.data), len(self.coeff_names))

    @ManageWarnings(
        ignored_messages=IGNORED_MESSAGES, warning_types=WARNING_TYPES)
    def test_coefficient_values_for_gaussian_distribution(self):
        """Ensure that the values for the optimised_coefficients match the
        expected values, and the coefficient names also match
        expected values for a Gaussian distribution."""
        data = [4.55819380e-06, -8.02401974e-09,
                1.66667055e+00, 1.00000011e+00]

<<<<<<< HEAD
        historic_forecast = self.historic_temperature_forecast_cube

        truth = self.temperature_truth_cube

=======
>>>>>>> 702de6b5
        distribution = "gaussian"
        current_cycle = "20171110T0000Z"
        desired_units = "Celsius"

        plugin = Plugin(
            distribution, current_cycle, desired_units=desired_units)
        result = plugin.estimate_coefficients_for_ngr(
<<<<<<< HEAD
            historic_forecast, truth)
=======
            self.historic_temperature_forecast_cube,
            self.temperature_truth_cube)
>>>>>>> 702de6b5

        self.assertArrayAlmostEqual(result.data, data)
        self.assertArrayEqual(
            result.coord("coefficient_name").points, self.coeff_names)

    @ManageWarnings(
        ignored_messages=IGNORED_MESSAGES, warning_types=WARNING_TYPES)
    def test_coefficient_values_for_truncated_gaussian_distribution(self):
        """Ensure that the values for the optimised_coefficients match the
        expected values, and the coefficient names also match
        expected values for a truncated Gaussian distribution."""
        data = [3.16843498e-06, -5.34489037e-06,
                9.99985648e-01, 1.00000028e+00]

<<<<<<< HEAD
        historic_forecast = self.historic_wind_speed_forecast_cube

        truth = self.wind_speed_truth_cube

=======
>>>>>>> 702de6b5
        distribution = "truncated gaussian"
        current_cycle = "20171110T0000Z"

        plugin = Plugin(distribution, current_cycle)
        result = plugin.estimate_coefficients_for_ngr(
<<<<<<< HEAD
            historic_forecast, truth)
=======
            self.historic_wind_speed_forecast_cube,
            self.wind_speed_truth_cube)
>>>>>>> 702de6b5

        self.assertArrayAlmostEqual(result.data, data)
        self.assertArrayEqual(
            result.coord("coefficient_name").points, self.coeff_names)

    @ManageWarnings(
        ignored_messages=IGNORED_MESSAGES, warning_types=WARNING_TYPES)
    def test_coefficient_values_for_gaussian_distribution_realizations(self):
        """Ensure that the values for the optimised_coefficients match the
        expected values, and the coefficient names also match
        expected values for a Gaussian distribution where the
        realizations are used as the predictor of the mean."""
        import imp
        try:
            imp.find_module('statsmodels')
            statsmodels_found = True
        except ImportError:
            statsmodels_found = False

        if statsmodels_found:
            data = [-0.00114, -0.00006, 1.00037, -0.00196, 0.99999, -0.00315]
        else:
            data = [4.30804737e-02, 1.39042785e+00, 8.99047025e-04,
                    2.02661310e-01, 9.27197381e-01, 3.17407626e-01]

<<<<<<< HEAD
        historic_forecast = self.historic_temperature_forecast_cube

        truth = self.temperature_truth_cube

=======
>>>>>>> 702de6b5
        distribution = "gaussian"
        current_cycle = "20171110T0000Z"
        desired_units = "Celsius"
        predictor_of_mean_flag = "realizations"
        expected_coeff_names = (
<<<<<<< HEAD
            ['gamma', 'delta', 'a', 'beta0', 'beta1', 'beta2'])
=======
            ['gamma', 'delta', 'alpha', 'beta0', 'beta1', 'beta2'])
>>>>>>> 702de6b5

        plugin = Plugin(distribution, current_cycle,
                        desired_units=desired_units,
                        predictor_of_mean_flag=predictor_of_mean_flag)
        result = plugin.estimate_coefficients_for_ngr(
<<<<<<< HEAD
            historic_forecast, truth)
=======
            self.historic_temperature_forecast_cube,
            self.temperature_truth_cube)
>>>>>>> 702de6b5
        self.assertArrayAlmostEqual(result.data, data, decimal=5)
        self.assertArrayEqual(
            result.coord("coefficient_name").points, expected_coeff_names)

    @ManageWarnings(
        ignored_messages=IGNORED_MESSAGES, warning_types=WARNING_TYPES)
    def test_coefficient_values_truncated_gaussian_distribution_realization(
            self):
        """Ensure that the values for the optimised_coefficients match the
        expected values, and the coefficient names also match
        expected values for a truncated Gaussian distribution where the
        realizations are used as the predictor of the mean."""
        import imp
        try:
            imp.find_module('statsmodels')
            statsmodels_found = True
        except ImportError:
            statsmodels_found = False

        if statsmodels_found:
            data = [0.11821805, -0.00474737, 0.17631301, 0.17178835,
                    0.66749225, 0.72287342]
        else:
            data = [2.05550997, 0.10577237, 0.00028531,
                    0.53208837, 0.67233013, 0.53704241]

<<<<<<< HEAD
        historic_forecast = self.historic_wind_speed_forecast_cube

        truth = self.wind_speed_truth_cube

=======
>>>>>>> 702de6b5
        distribution = "truncated gaussian"
        current_cycle = "20171110T0000Z"
        predictor_of_mean_flag = "realizations"
        expected_coeff_names = (
<<<<<<< HEAD
            ['gamma', 'delta', 'a', 'beta0', 'beta1', 'beta2'])
=======
            ['gamma', 'delta', 'alpha', 'beta0', 'beta1', 'beta2'])
>>>>>>> 702de6b5

        plugin = Plugin(distribution, current_cycle,
                        predictor_of_mean_flag=predictor_of_mean_flag)
        result = plugin.estimate_coefficients_for_ngr(
<<<<<<< HEAD
            historic_forecast, truth)
=======
            self.historic_wind_speed_forecast_cube,
            self.wind_speed_truth_cube)
>>>>>>> 702de6b5

        self.assertArrayAlmostEqual(result.data, data)
        self.assertArrayEqual(
            result.coord("coefficient_name").points, expected_coeff_names)

    @ManageWarnings(
        ignored_messages=IGNORED_MESSAGES, warning_types=WARNING_TYPES)
    def test_coefficient_values_for_fake_distribution(self):
<<<<<<< HEAD
        """
        Ensure the appropriate error is raised if the minimisation function
        requested is not available.
        """
        historic_forecast = self.historic_temperature_forecast_cube

        truth = self.temperature_truth_cube

=======
        """Ensure the appropriate error is raised if the minimisation function
        requested is not available."""
>>>>>>> 702de6b5
        distribution = "fake"
        current_cycle = "20171110T0000Z"

        plugin = Plugin(distribution, current_cycle)
        msg = "Distribution requested"
        with self.assertRaisesRegex(KeyError, msg):
            plugin.estimate_coefficients_for_ngr(
<<<<<<< HEAD
                historic_forecast, truth)
=======
                self.historic_temperature_forecast_cube,
                self.temperature_truth_cube)
>>>>>>> 702de6b5

    @ManageWarnings(
        ignored_messages=IGNORED_MESSAGES, warning_types=WARNING_TYPES)
    def test_truth_unit_conversion(self):
        """Ensure the expected optimised coefficients are generated,
        even if the input truth cube has different units."""
        data = [4.55819380e-06, -8.02401974e-09,
                1.66667055e+00, 1.00000011e+00]

<<<<<<< HEAD
        historic_forecast = self.historic_temperature_forecast_cube
=======
>>>>>>> 702de6b5
        truth = self.temperature_truth_cube

        truth.convert_units("Fahrenheit")

        distribution = "gaussian"
        current_cycle = "20171110T0000Z"
        desired_units = "degreesC"

        plugin = Plugin(
            distribution, current_cycle, desired_units=desired_units)
        result = plugin.estimate_coefficients_for_ngr(
<<<<<<< HEAD
            historic_forecast, truth)
=======
            self.historic_temperature_forecast_cube, truth)
>>>>>>> 702de6b5

        self.assertArrayAlmostEqual(result.data, data, decimal=5)

    @ManageWarnings(
        ignored_messages=IGNORED_MESSAGES, warning_types=WARNING_TYPES)
    def test_historic_forecast_unit_conversion(self):
        """Ensure the expected optimised coefficients are generated,
        even if the input historic forecast cube has different units."""
        data = [4.55819380e-06, -8.02401974e-09,
                1.66667055e+00, 1.00000011e+00]

        historic_forecast = self.historic_temperature_forecast_cube
<<<<<<< HEAD

        historic_forecast.convert_units("Fahrenheit")

        truth = self.temperature_truth_cube

        distribution = "gaussian"
        current_cycle = "20171110T0000Z"
        desired_units = "degreesC"

        plugin = Plugin(
            distribution, current_cycle, desired_units=desired_units)
        result = plugin.estimate_coefficients_for_ngr(
            historic_forecast, truth)

        self.assertArrayAlmostEqual(result.data, data, decimal=5)
=======

        historic_forecast.convert_units("Fahrenheit")

        distribution = "gaussian"

        current_cycle = "20171110T0000Z"
        desired_units = "degreesC"

        plugin = Plugin(
            distribution, current_cycle, desired_units=desired_units)
        result = plugin.estimate_coefficients_for_ngr(
            historic_forecast, self.temperature_truth_cube)

        self.assertArrayAlmostEqual(result.data, data, decimal=5)

    @ManageWarnings(
        ignored_messages=IGNORED_MESSAGES, warning_types=WARNING_TYPES)
    def test_non_matching_units(self):
        """Test that an exception is raised if the historic forecasts and truth
        have non matching units."""
        historic_forecast = self.historic_temperature_forecast_cube

        historic_forecast.convert_units("Fahrenheit")

        distribution = "gaussian"

        current_cycle = "20171110T0000Z"

        plugin = Plugin(distribution, current_cycle)

        msg = "The historic forecast units"
        with self.assertRaisesRegex(ValueError, msg):
            plugin.estimate_coefficients_for_ngr(
                historic_forecast, self.temperature_truth_cube)
>>>>>>> 702de6b5


if __name__ == '__main__':
    unittest.main()<|MERGE_RESOLUTION|>--- conflicted
+++ resolved
@@ -81,14 +81,9 @@
     @ManageWarnings(
         ignored_messages=IGNORED_MESSAGES, warning_types=WARNING_TYPES)
     def test_coeff_names(self):
-<<<<<<< HEAD
-        """"""
-        expected = ["gamma", "delta", "a", "beta"]
-=======
         """Test that the plugin instance defines the expected
         coefficient names."""
         expected = ["gamma", "delta", "alpha", "beta"]
->>>>>>> 702de6b5
         distribution = "gaussian"
         desired_units = "degreesC"
         predictor_of_mean_flag = "mean"
@@ -184,8 +179,6 @@
                                 for item in warning_list))
 
 
-<<<<<<< HEAD
-=======
 class Test__repr__(IrisTest):
 
     """Test the __repr__ method."""
@@ -234,7 +227,6 @@
         self.assertEqual(result, msg)
 
 
->>>>>>> 702de6b5
 class Test_create_coefficients_cube(IrisTest):
 
     """Test the create_coefficients_cube method."""
@@ -247,21 +239,15 @@
         self.historic_forecast = (
             _create_historic_forecasts(set_up_variable_cube(
                 data, standard_grid_metadata="uk_det")))
-<<<<<<< HEAD
-
-=======
->>>>>>> 702de6b5
+
         data_with_realizations = np.ones((3, 3, 3), dtype=np.float32)
         self.historic_forecast_with_realizations = (
             _create_historic_forecasts(set_up_variable_cube(
                 data_with_realizations, realizations=[0, 1, 2],
                 standard_grid_metadata="uk_det")))
         self.optimised_coeffs = [0, 1, 2, 3]
-<<<<<<< HEAD
-        coeff_names = ["gamma", "delta", "a", "beta"]
-=======
+
         coeff_names = ["gamma", "delta", "alpha", "beta"]
->>>>>>> 702de6b5
 
         coefficient_index = iris.coords.DimCoord(
             self.optimised_coeffs, long_name="coefficient_index", units="1")
@@ -306,11 +292,8 @@
     def test_coefficients_from_mean(self):
         """Test that the expected coefficient cube is returned when the
         ensemble mean is used as the predictor."""
-<<<<<<< HEAD
-        expected_coeff_names = ["gamma", "delta", "a", "beta"]
-=======
         expected_coeff_names = ["gamma", "delta", "alpha", "beta"]
->>>>>>> 702de6b5
+
         result = self.plugin.create_coefficients_cube(
             self.optimised_coeffs, self.historic_forecast)
         self.assertEqual(result, self.expected)
@@ -322,11 +305,6 @@
     def test_coefficients_from_realizations(self):
         """Test that the expected coefficient cube is returned when the
         ensemble realizations are used as the predictor."""
-<<<<<<< HEAD
-        expected = ["gamma", "delta", "a", "beta0", "beta1", "beta2"]
-        predictor_of_mean_flag = "realizations"
-        optimised_coeffs = [0, 1, 2, 3, 4, 5]
-=======
         expected_coeff_names = (
             ["gamma", "delta", "alpha", "beta0", "beta1", "beta2"])
         predictor_of_mean_flag = "realizations"
@@ -362,16 +340,10 @@
             dim_coords_and_dims=dim_coords_and_dims,
             aux_coords_and_dims=aux_coords_and_dims, attributes=attributes)
 
->>>>>>> 702de6b5
         plugin = Plugin(distribution=self.distribution,
                         current_cycle=self.current_cycle,
                         desired_units=self.desired_units,
                         predictor_of_mean_flag=predictor_of_mean_flag)
-<<<<<<< HEAD
-        plugin.create_coefficients_cube(
-            optimised_coeffs, self.historic_forecast_with_realizations)
-        self.assertEqual(plugin.coeff_names, expected)
-=======
         result = plugin.create_coefficients_cube(
             optimised_coeffs, self.historic_forecast_with_realizations)
         self.assertEqual(result, expected)
@@ -404,49 +376,29 @@
         with self.assertRaisesRegex(ValueError, msg):
             self.plugin.create_coefficients_cube(
                 self.optimised_coeffs, self.historic_forecast)
->>>>>>> 702de6b5
 
     @ManageWarnings(
         ignored_messages=IGNORED_MESSAGES, warning_types=WARNING_TYPES)
     def test_forecast_period_coordinate_not_present(self):
         """Test that the coefficients cube is created correctly when the
         forecast_period coordinate is not present within the input cube."""
-<<<<<<< HEAD
-        expected = self.expected.copy()
-        expected.remove_coord("forecast_period")
-        expected.remove_coord("time")
-        self.historic_forecast.remove_coord("forecast_period")
-        result = self.plugin.create_coefficients_cube(
-            self.optimised_coeffs, self.historic_forecast)
-        self.assertEqual(result, expected)
-=======
         self.expected.remove_coord("forecast_period")
         self.expected.remove_coord("time")
         self.historic_forecast.remove_coord("forecast_period")
         result = self.plugin.create_coefficients_cube(
             self.optimised_coeffs, self.historic_forecast)
         self.assertEqual(result, self.expected)
->>>>>>> 702de6b5
 
     @ManageWarnings(
         ignored_messages=IGNORED_MESSAGES, warning_types=WARNING_TYPES)
     def test_model_configuration_not_present(self):
         """Test that the coefficients cube is created correctly when a
         model_configuration coordinate is not present within the input cube."""
-<<<<<<< HEAD
-        expected = self.expected.copy()
-        expected.attributes.pop("mosg__model_configuration")
-        self.historic_forecast.attributes.pop("mosg__model_configuration")
-        result = self.plugin.create_coefficients_cube(
-            self.optimised_coeffs, self.historic_forecast)
-        self.assertEqual(result, expected)
-=======
         self.expected.attributes.pop("mosg__model_configuration")
         self.historic_forecast.attributes.pop("mosg__model_configuration")
         result = self.plugin.create_coefficients_cube(
             self.optimised_coeffs, self.historic_forecast)
         self.assertEqual(result, self.expected)
->>>>>>> 702de6b5
 
     @ManageWarnings(
         ignored_messages=IGNORED_MESSAGES, warning_types=WARNING_TYPES)
@@ -694,37 +646,20 @@
         self.wind_speed_truth_cube = (
             _create_truth(self.current_wind_speed_forecast_cube))
 
-<<<<<<< HEAD
-        self.coeff_names = ["gamma", "delta", "a", "beta"]
-=======
         self.coeff_names = ["gamma", "delta", "alpha", "beta"]
->>>>>>> 702de6b5
 
     @ManageWarnings(
         ignored_messages=IGNORED_MESSAGES, warning_types=WARNING_TYPES)
     def test_basic(self):
-<<<<<<< HEAD
-        """Ensure that the optimised_coeffs are returned as a dictionary,
-           and the coefficient names are returned as a list."""
-        historic_forecast = self.historic_temperature_forecast_cube
-
-        truth = self.temperature_truth_cube
-
-=======
         """Ensure that the optimised_coefficients are returned as a cube,
         with the expected number of coefficients."""
->>>>>>> 702de6b5
         distribution = "gaussian"
         current_cycle = "20171110T0000Z"
 
         plugin = Plugin(distribution, current_cycle)
         result = plugin.estimate_coefficients_for_ngr(
-<<<<<<< HEAD
-            historic_forecast, truth)
-=======
             self.historic_temperature_forecast_cube,
             self.temperature_truth_cube)
->>>>>>> 702de6b5
         self.assertIsInstance(result, iris.cube.Cube)
         self.assertArrayAlmostEqual(len(result.data), len(self.coeff_names))
 
@@ -737,13 +672,6 @@
         data = [4.55819380e-06, -8.02401974e-09,
                 1.66667055e+00, 1.00000011e+00]
 
-<<<<<<< HEAD
-        historic_forecast = self.historic_temperature_forecast_cube
-
-        truth = self.temperature_truth_cube
-
-=======
->>>>>>> 702de6b5
         distribution = "gaussian"
         current_cycle = "20171110T0000Z"
         desired_units = "Celsius"
@@ -751,12 +679,8 @@
         plugin = Plugin(
             distribution, current_cycle, desired_units=desired_units)
         result = plugin.estimate_coefficients_for_ngr(
-<<<<<<< HEAD
-            historic_forecast, truth)
-=======
             self.historic_temperature_forecast_cube,
             self.temperature_truth_cube)
->>>>>>> 702de6b5
 
         self.assertArrayAlmostEqual(result.data, data)
         self.assertArrayEqual(
@@ -771,24 +695,13 @@
         data = [3.16843498e-06, -5.34489037e-06,
                 9.99985648e-01, 1.00000028e+00]
 
-<<<<<<< HEAD
-        historic_forecast = self.historic_wind_speed_forecast_cube
-
-        truth = self.wind_speed_truth_cube
-
-=======
->>>>>>> 702de6b5
         distribution = "truncated gaussian"
         current_cycle = "20171110T0000Z"
 
         plugin = Plugin(distribution, current_cycle)
         result = plugin.estimate_coefficients_for_ngr(
-<<<<<<< HEAD
-            historic_forecast, truth)
-=======
             self.historic_wind_speed_forecast_cube,
             self.wind_speed_truth_cube)
->>>>>>> 702de6b5
 
         self.assertArrayAlmostEqual(result.data, data)
         self.assertArrayEqual(
@@ -814,34 +727,19 @@
             data = [4.30804737e-02, 1.39042785e+00, 8.99047025e-04,
                     2.02661310e-01, 9.27197381e-01, 3.17407626e-01]
 
-<<<<<<< HEAD
-        historic_forecast = self.historic_temperature_forecast_cube
-
-        truth = self.temperature_truth_cube
-
-=======
->>>>>>> 702de6b5
         distribution = "gaussian"
         current_cycle = "20171110T0000Z"
         desired_units = "Celsius"
         predictor_of_mean_flag = "realizations"
         expected_coeff_names = (
-<<<<<<< HEAD
-            ['gamma', 'delta', 'a', 'beta0', 'beta1', 'beta2'])
-=======
             ['gamma', 'delta', 'alpha', 'beta0', 'beta1', 'beta2'])
->>>>>>> 702de6b5
 
         plugin = Plugin(distribution, current_cycle,
                         desired_units=desired_units,
                         predictor_of_mean_flag=predictor_of_mean_flag)
         result = plugin.estimate_coefficients_for_ngr(
-<<<<<<< HEAD
-            historic_forecast, truth)
-=======
             self.historic_temperature_forecast_cube,
             self.temperature_truth_cube)
->>>>>>> 702de6b5
         self.assertArrayAlmostEqual(result.data, data, decimal=5)
         self.assertArrayEqual(
             result.coord("coefficient_name").points, expected_coeff_names)
@@ -868,32 +766,16 @@
             data = [2.05550997, 0.10577237, 0.00028531,
                     0.53208837, 0.67233013, 0.53704241]
 
-<<<<<<< HEAD
-        historic_forecast = self.historic_wind_speed_forecast_cube
-
-        truth = self.wind_speed_truth_cube
-
-=======
->>>>>>> 702de6b5
         distribution = "truncated gaussian"
         current_cycle = "20171110T0000Z"
         predictor_of_mean_flag = "realizations"
         expected_coeff_names = (
-<<<<<<< HEAD
-            ['gamma', 'delta', 'a', 'beta0', 'beta1', 'beta2'])
-=======
             ['gamma', 'delta', 'alpha', 'beta0', 'beta1', 'beta2'])
->>>>>>> 702de6b5
-
         plugin = Plugin(distribution, current_cycle,
                         predictor_of_mean_flag=predictor_of_mean_flag)
         result = plugin.estimate_coefficients_for_ngr(
-<<<<<<< HEAD
-            historic_forecast, truth)
-=======
             self.historic_wind_speed_forecast_cube,
             self.wind_speed_truth_cube)
->>>>>>> 702de6b5
 
         self.assertArrayAlmostEqual(result.data, data)
         self.assertArrayEqual(
@@ -902,19 +784,8 @@
     @ManageWarnings(
         ignored_messages=IGNORED_MESSAGES, warning_types=WARNING_TYPES)
     def test_coefficient_values_for_fake_distribution(self):
-<<<<<<< HEAD
-        """
-        Ensure the appropriate error is raised if the minimisation function
-        requested is not available.
-        """
-        historic_forecast = self.historic_temperature_forecast_cube
-
-        truth = self.temperature_truth_cube
-
-=======
         """Ensure the appropriate error is raised if the minimisation function
         requested is not available."""
->>>>>>> 702de6b5
         distribution = "fake"
         current_cycle = "20171110T0000Z"
 
@@ -922,12 +793,8 @@
         msg = "Distribution requested"
         with self.assertRaisesRegex(KeyError, msg):
             plugin.estimate_coefficients_for_ngr(
-<<<<<<< HEAD
-                historic_forecast, truth)
-=======
                 self.historic_temperature_forecast_cube,
                 self.temperature_truth_cube)
->>>>>>> 702de6b5
 
     @ManageWarnings(
         ignored_messages=IGNORED_MESSAGES, warning_types=WARNING_TYPES)
@@ -937,10 +804,6 @@
         data = [4.55819380e-06, -8.02401974e-09,
                 1.66667055e+00, 1.00000011e+00]
 
-<<<<<<< HEAD
-        historic_forecast = self.historic_temperature_forecast_cube
-=======
->>>>>>> 702de6b5
         truth = self.temperature_truth_cube
 
         truth.convert_units("Fahrenheit")
@@ -952,11 +815,7 @@
         plugin = Plugin(
             distribution, current_cycle, desired_units=desired_units)
         result = plugin.estimate_coefficients_for_ngr(
-<<<<<<< HEAD
-            historic_forecast, truth)
-=======
             self.historic_temperature_forecast_cube, truth)
->>>>>>> 702de6b5
 
         self.assertArrayAlmostEqual(result.data, data, decimal=5)
 
@@ -969,23 +828,6 @@
                 1.66667055e+00, 1.00000011e+00]
 
         historic_forecast = self.historic_temperature_forecast_cube
-<<<<<<< HEAD
-
-        historic_forecast.convert_units("Fahrenheit")
-
-        truth = self.temperature_truth_cube
-
-        distribution = "gaussian"
-        current_cycle = "20171110T0000Z"
-        desired_units = "degreesC"
-
-        plugin = Plugin(
-            distribution, current_cycle, desired_units=desired_units)
-        result = plugin.estimate_coefficients_for_ngr(
-            historic_forecast, truth)
-
-        self.assertArrayAlmostEqual(result.data, data, decimal=5)
-=======
 
         historic_forecast.convert_units("Fahrenheit")
 
@@ -1020,7 +862,6 @@
         with self.assertRaisesRegex(ValueError, msg):
             plugin.estimate_coefficients_for_ngr(
                 historic_forecast, self.temperature_truth_cube)
->>>>>>> 702de6b5
 
 
 if __name__ == '__main__':
