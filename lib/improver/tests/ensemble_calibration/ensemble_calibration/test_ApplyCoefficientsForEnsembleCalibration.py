--- conflicted
+++ resolved
@@ -434,7 +434,7 @@
         predictor of the mean.
         """
         cube = self.current_temperature_forecast_cube
-        coeff_names = ["gamma", "delta", "a", "beta0", "beta1", "beta2"]
+        coeff_names = ["gamma", "delta", "alpha", "beta0", "beta1", "beta2"]
         optimised_coeffs = {}
         the_date = datetime_from_timestamp(cube.coord("time").points)
         optimised_coeffs[the_date] = np.array([
@@ -603,15 +603,8 @@
         optimised_coeffs[the_date] = np.array(
             [5, 1, 0, 0.57, 0.6, 0.6], dtype=np.float32)
 
-<<<<<<< HEAD
-        self.coeff_names = ["gamma", "delta", "a", "beta0", "beta1", "beta2"]
-=======
-        for time_slice in cube.slices_over("time"):
-            the_date = datetime_from_timestamp(time_slice.coord("time").points)
-            optimised_coeffs[the_date] = np.array(
-                [5, 1, 0, 0.57, 0.6, 0.6], dtype=np.float32)
-        self.coeff_names = ["gamma", "delta", "alpha", "beta"]
->>>>>>> 7aa9723a
+        self.coeff_names = (
+            ["gamma", "delta", "alpha", "beta0", "beta1", "beta2"])
 
         predictor_cube = cube.copy()
         variance_cube = cube.collapsed("realization", iris.analysis.VARIANCE)
@@ -646,15 +639,8 @@
         optimised_coeffs[the_date] = np.array(
             [5, 1, 0, 0.57, 0.6, 0.6], dtype=np.float32)
 
-<<<<<<< HEAD
-        self.coeff_names = ["gamma", "delta", "a", "beta0", "beta1", "beta2"]
-=======
-        for time_slice in cube.slices_over("time"):
-            the_date = datetime_from_timestamp(time_slice.coord("time").points)
-            optimised_coeffs[the_date] = np.array(
-                [5, 1, 0, 0.57, 0.6, 0.6])
-        self.coeff_names = ["gamma", "delta", "alpha", "beta"]
->>>>>>> 7aa9723a
+        self.coeff_names = (
+            ["gamma", "delta", "alpha", "beta0", "beta1", "beta2"])
 
         predictor_cube = cube.copy()
         variance_cube = cube.collapsed("realization", iris.analysis.VARIANCE)
@@ -686,15 +672,8 @@
         optimised_coeffs[the_date] = np.array(
             [5, 1, 0, 0.57, 0.6, 0.6], dtype=np.float32)
 
-<<<<<<< HEAD
-        self.coeff_names = ["gamma", "delta", "a", "beta0", "beta1", "beta2"]
-=======
-        for time_slice in cube.slices_over("time"):
-            the_date = datetime_from_timestamp(time_slice.coord("time").points)
-            optimised_coeffs[the_date] = np.array(
-                [5, 1, 0, 0.57, 0.6, 0.6])
-        self.coeff_names = ["gamma", "delta", "alpha", "beta"]
->>>>>>> 7aa9723a
+        self.coeff_names = (
+            ["gamma", "delta", "alpha", "beta0", "beta1", "beta2"])
 
         predictor_cube = cube.copy()
         variance_cube = cube.collapsed("realization", iris.analysis.VARIANCE)
