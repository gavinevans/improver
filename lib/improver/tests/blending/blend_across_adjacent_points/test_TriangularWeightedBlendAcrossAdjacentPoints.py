# -*- coding: utf-8 -*-
# -----------------------------------------------------------------------------
# (C) British Crown Copyright 2017-2018 Met Office.
# All rights reserved.
#
# Redistribution and use in source and binary forms, with or without
# modification, are permitted provided that the following conditions are met:
#
# * Redistributions of source code must retain the above copyright notice, this
#   list of conditions and the following disclaimer.
#
# * Redistributions in binary form must reproduce the above copyright notice,
#   this list of conditions and the following disclaimer in the documentation
#   and/or other materials provided with the distribution.
#
# * Neither the name of the copyright holder nor the names of its
#   contributors may be used to endorse or promote products derived from
#   this software without specific prior written permission.
#
# THIS SOFTWARE IS PROVIDED BY THE COPYRIGHT HOLDERS AND CONTRIBUTORS "AS IS"
# AND ANY EXPRESS OR IMPLIED WARRANTIES, INCLUDING, BUT NOT LIMITED TO, THE
# IMPLIED WARRANTIES OF MERCHANTABILITY AND FITNESS FOR A PARTICULAR PURPOSE
# ARE DISCLAIMED. IN NO EVENT SHALL THE COPYRIGHT HOLDER OR CONTRIBUTORS BE
# LIABLE FOR ANY DIRECT, INDIRECT, INCIDENTAL, SPECIAL, EXEMPLARY, OR
# CONSEQUENTIAL DAMAGES (INCLUDING, BUT NOT LIMITED TO, PROCUREMENT OF
# SUBSTITUTE GOODS OR SERVICES; LOSS OF USE, DATA, OR PROFITS; OR BUSINESS
# INTERRUPTION) HOWEVER CAUSED AND ON ANY THEORY OF LIABILITY, WHETHER IN
# CONTRACT, STRICT LIABILITY, OR TORT (INCLUDING NEGLIGENCE OR OTHERWISE)
# ARISING IN ANY WAY OUT OF THE USE OF THIS SOFTWARE, EVEN IF ADVISED OF THE
# POSSIBILITY OF SUCH DAMAGE.
"""Unit tests for the
   weighted_blend.TriangularWeightedBlendAcrossAdjacentPoints plugin."""

import unittest

from cf_units import Unit

import iris
from iris.coords import DimCoord
from iris.cube import Cube
from iris.tests import IrisTest
from iris.exceptions import CoordinateNotFoundError

import numpy as np

from improver.blending.blend_across_adjacent_points import \
    TriangularWeightedBlendAcrossAdjacentPoints
from improver.tests.blending.weights.helper_functions import (
    cubes_for_triangular_weighted_blend_tests)
from improver.utilities.warnings_handler import ManageWarnings
from improver.utilities.cube_metadata import add_coord
from improver.utilities.cube_manipulation import concatenate_cubes


<<<<<<< HEAD
=======
def set_up_cube():
    """A helper function to set up input cubes for unit tests.
       The cube has latitude, longitude and time dimensions"""
    data = np.zeros((2, 2, 2))

    orig_cube = Cube(data, units='m',
                     standard_name='lwe_thickness_of_precipitation_amount')
    orig_cube.add_dim_coord(DimCoord(np.linspace(-45.0, 45.0, 2),
                                     'latitude', units='degrees'), 1)
    orig_cube.add_dim_coord(DimCoord(np.linspace(120, 180, 2), 'longitude',
                                     units='degrees'), 2)
    time_origin = 'hours since 1970-01-01 00:00:00'
    calendar = 'gregorian'
    tunit = Unit(time_origin, calendar)
    orig_cube.add_dim_coord(DimCoord([402192.5, 402193.5],
                                     'time', units=tunit), 0)
    orig_cube.add_aux_coord(DimCoord([0, 1],
                                     'forecast_period', units='hours'), 0)
    return orig_cube


def cubes_for_tests():
    """Set up cubes for unit tests."""
    cube = set_up_cube()
    data = np.zeros((2, 2, 2))
    data[0][:][:] = 1.0
    data[1][:][:] = 2.0
    cube.data = data
    forecast_period = 0
    constr = iris.Constraint(forecast_period=forecast_period)
    central_cube = cube.extract(constr)
    return cube, central_cube, forecast_period


>>>>>>> d7d22f24
class Test__repr__(IrisTest):

    """Test the __repr__ method."""

    def test_basic(self):
        """Test that the __repr__ returns the expected string."""
        width = 3.0
        forecast_period = 1
        result = str(TriangularWeightedBlendAcrossAdjacentPoints(
            'time', forecast_period, 'hours', width, 'weighted_mean'))
        msg = ('<TriangularWeightedBlendAcrossAdjacentPoints:'
               ' coord = time, central_point = 1.00, '
               'parameter_units = hours, width = 3.00, mode = weighted_mean>')
        self.assertEqual(result, msg)


class Test__init__(IrisTest):

    """Test the __init__ method."""

    def test_basic(self):
        """Test that the __repr__ returns the expected string."""
        width = 3.0
        forecast_period = 1
        plugin = TriangularWeightedBlendAcrossAdjacentPoints(
            'time', forecast_period, 'hours', width, 'weighted_mean')
        expected_coord = 'time'
        expected_width = 3.0
        expected_parameter_units = 'hours'
        self.assertEqual(plugin.coord, expected_coord)
        self.assertEqual(plugin.width, expected_width)
        self.assertEqual(plugin.parameter_units, expected_parameter_units)

    def test_raises_expression(self):
        """Test that the __init__ raises the right error"""
        message = ("weighting_mode: no_mode is not recognised, "
                   "must be either weighted_maximum or weighted_mean")
        with self.assertRaisesRegex(ValueError, message):
            TriangularWeightedBlendAcrossAdjacentPoints(
                'time', 1, 'hours', 3.0, 'no_mode')


class Test__find_central_point(IrisTest):
    """Test the _find_central_point."""

    def setUp(self):
        """Set up a test cube."""
        self.cube, self.central_cube, self.forecast_period = (
            cubes_for_triangular_weighted_blend_tests())
        self.width = 1.0

    def test_central_point_available(self):
        """Test that the central point is available within the input cube."""
        plugin = TriangularWeightedBlendAcrossAdjacentPoints(
            'forecast_period', self.forecast_period, 'hours', self.width,
            'weighted_mean')
        central_cube = plugin._find_central_point(self.cube)
        self.assertEqual(self.central_cube.coord('forecast_period'),
                         central_cube.coord('forecast_period'))
        self.assertEqual(self.central_cube.coord('time'),
                         central_cube.coord('time'))
        self.assertArrayEqual(self.central_cube.data, central_cube.data)

    def test_central_point_not_available(self):
        """Test that the central point is not available within the
           input cube."""
        forecast_period = 2
        plugin = TriangularWeightedBlendAcrossAdjacentPoints(
            'forecast_period', forecast_period, 'hours', self.width,
            'weighted_mean')
        msg = 'The central point of'
        with self.assertRaisesRegex(ValueError, msg):
            plugin._find_central_point(self.cube)


class Test_process(IrisTest):
    """Test the process method."""

    def setUp(self):
        """Set up a test cube."""
        self.cube, self.central_cube, self.forecast_period = (
            cubes_for_triangular_weighted_blend_tests())

    @ManageWarnings(
        ignored_messages=["Collapsing a non-contiguous coordinate."])
    def test_basic_triangle_width_1(self):
        """Test that the plugin produces sensible results when the width
           of the triangle is 1. This is equivalent to no blending."""
        width = 1.0
        plugin = TriangularWeightedBlendAcrossAdjacentPoints(
            'forecast_period', self.forecast_period, 'hours', width,
            'weighted_mean')
        result = plugin.process(self.cube)
        self.assertEqual(self.central_cube.coord('forecast_period'),
                         result.coord('forecast_period'))
        self.assertEqual(self.central_cube.coord('time'), result.coord('time'))
        self.assertArrayEqual(self.central_cube.data, result.data)

    @ManageWarnings(
        ignored_messages=["Collapsing a non-contiguous coordinate."])
    def test_basic_triangle_width_2(self):
        """Test that the plugin produces sensible results when the width
           of the triangle is 2 and there is some blending."""
        width = 2.0
        plugin = TriangularWeightedBlendAcrossAdjacentPoints(
            'forecast_period', self.forecast_period, 'hours', width,
            'weighted_mean')
        result = plugin.process(self.cube)
        expected_data = np.array([[1.333333, 1.333333],
                                  [1.333333, 1.333333]])
        self.assertEqual(self.central_cube.coord('forecast_period'),
                         result.coord('forecast_period'))
        self.assertEqual(self.central_cube.coord('time'), result.coord('time'))
        self.assertArrayAlmostEqual(expected_data, result.data)

    @ManageWarnings(
        ignored_messages=["Collapsing a non-contiguous coordinate."])
    def test_basic_triangle_width_1_max_mode(self):
        """Test that the plugin produces sensible results when the width
           of the triangle is 1. This is equivalent to no blending. This time
           use the weighted_maximum mode"""
        width = 1.0
        plugin = TriangularWeightedBlendAcrossAdjacentPoints(
            'forecast_period', self.forecast_period, 'hours', width,
            'weighted_maximum')
        result = plugin.process(self.cube)
        self.assertEqual(self.central_cube.coord('forecast_period'),
                         result.coord('forecast_period'))
        self.assertEqual(self.central_cube.coord('time'), result.coord('time'))
        self.assertArrayEqual(self.central_cube.data, result.data)

    @ManageWarnings(
        ignored_messages=["Collapsing a non-contiguous coordinate."])
    def test_basic_triangle_width_2_max_mode(self):
        """Test that the plugin produces sensible results when the width
           of the triangle is 2 and there is some blending. This time
           use the weighted_maximum mode"""
        width = 2.0
        plugin = TriangularWeightedBlendAcrossAdjacentPoints(
            'forecast_period', self.forecast_period, 'hours', width,
            'weighted_maximum')
        result = plugin.process(self.cube)
        expected_data = np.array([[0.6666666, 0.6666666],
                                  [0.6666666, 0.6666666]])
        self.assertEqual(self.central_cube.coord('forecast_period'),
                         result.coord('forecast_period'))
        self.assertEqual(self.central_cube.coord('time'), result.coord('time'))
        self.assertArrayAlmostEqual(expected_data, result.data)

    @ManageWarnings(
        ignored_messages=["Collapsing a non-contiguous coordinate."])
    def test_central_point_not_in_allowed_range(self):
        """Test that an exception is generated when the central cube is not
           within the allowed range."""
        width = 1.0
        forecast_period = 2
        plugin = TriangularWeightedBlendAcrossAdjacentPoints(
            'forecast_period', forecast_period, 'hours', width,
            'weighted_mean')
        msg = "The central point of"
        with self.assertRaisesRegex(ValueError, msg):
            plugin.process(self.cube)

    @ManageWarnings(
        ignored_messages=["Collapsing a non-contiguous coordinate."])
    def test_alternative_parameter_units(self):
        """Test that the plugin produces sensible results when the width
           of the triangle is 7200 seconds. """
        forecast_period = 0
        width = 7200.0
        plugin = TriangularWeightedBlendAcrossAdjacentPoints(
            'forecast_period', forecast_period, 'seconds', width,
            'weighted_mean')
        result = plugin.process(self.cube)
        expected_data = np.array([[1.333333, 1.333333],
                                  [1.333333, 1.333333]])
        self.assertEqual(self.central_cube.coord('forecast_period'),
                         result.coord('forecast_period'))
        self.assertEqual(self.central_cube.coord('time'), result.coord('time'))
        self.assertArrayAlmostEqual(expected_data, result.data)

    @ManageWarnings(
        ignored_messages=["Collapsing a non-contiguous coordinate."])
    def test_input_cube_no_change(self):
        """Test that the plugin does not change the origonal input cube."""

        # Add threshold axis to standard input cube.
        changes = {'points': [0.5], 'units': '1'}
        cube_with_thresh = add_coord(self.cube.copy(), 'threshold', changes)
        original_cube = cube_with_thresh.copy()

        width = 2.0
        plugin = TriangularWeightedBlendAcrossAdjacentPoints(
            'forecast_period', self.forecast_period, 'hours', width,
            'weighted_mean')
        _ = plugin.process(cube_with_thresh)

        # Test that the input cube is unchanged by the function.
        self.assertEqual(cube_with_thresh, original_cube)

    @ManageWarnings(
        ignored_messages=["Collapsing a non-contiguous coordinate."])
    def test_works_one_thresh(self):
        """Test that the plugin retains the single threshold from the input
           cube."""

        # Creates a cube containing the expected outputs.
        fill_value = 1 + 1/3.0
        data = np.full((2, 2), fill_value)

        expected_cube = (Cube(data, units='m',
                         standard_name='lwe_thickness_of_precipitation_amount')
                         )
        expected_cube.add_dim_coord(DimCoord(np.linspace(-45.0, 45.0, 2),
                                    'latitude', units='degrees'), 0)
        expected_cube.add_dim_coord(DimCoord(np.linspace(120, 180, 2),
                                    'longitude', units='degrees'), 1)

        time_origin = 'hours since 1970-01-01 00:00:00'
        calendar = 'gregorian'
        tunit = Unit(time_origin, calendar)
        expected_cube.add_aux_coord(DimCoord([402192.5], 'time', units=tunit))
        expected_cube.add_aux_coord(DimCoord([0], 'forecast_period',
                                             units='hours'))
        # Add threshold axis to expected output cube.
        changes = {'points': [0.5], 'units': '1'}
        expected_cube = add_coord(expected_cube, 'threshold', changes)

        # Add threshold axis to standard input cube.
        cube_with_thresh = add_coord(self.cube.copy(), 'threshold', changes)

        width = 2.0
        plugin = TriangularWeightedBlendAcrossAdjacentPoints(
            'forecast_period', self.forecast_period, 'hours', width,
            'weighted_mean')
        result = plugin.process(cube_with_thresh)

        # Test that the result cube retains threshold co-ordinates
        # from origonal cube.
        self.assertEqual(expected_cube.coord('threshold'),
                         result.coord('threshold'))
        self.assertArrayEqual(expected_cube.data, result.data)
        self.assertEqual(expected_cube, result)

    @ManageWarnings(
        ignored_messages=["Collapsing a non-contiguous coordinate."])
    def test_works_two_thresh(self):
        """Test that the plugin works with a cube that contains multiple
           thresholds."""
        width = 2.0

        changes = {'points': [0.25], 'units': '1'}
        cube_with_thresh1 = add_coord(self.cube.copy(), 'threshold', changes)

        changes = {'points': [0.5], 'units': '1'}
        cube_with_thresh2 = add_coord(self.cube.copy(), 'threshold', changes)

        changes = {'points': [0.75], 'units': '1'}
        cube_with_thresh3 = add_coord(self.cube.copy(), 'threshold', changes)

        cubelist = iris.cube.CubeList([cube_with_thresh1, cube_with_thresh2,
                                       cube_with_thresh3])
        thresh_cubes = concatenate_cubes(cubelist,
                                         coords_to_slice_over='threshold')

        plugin = TriangularWeightedBlendAcrossAdjacentPoints(
            'forecast_period', self.forecast_period, 'hours', width,
            'weighted_mean')
        result = plugin.process(thresh_cubes)

        # Test that the result cube retains threshold co-ordinates
        # from origonal cube.
        self.assertEqual(thresh_cubes.coord('threshold'),
                         result.coord('threshold'))


if __name__ == '__main__':
    unittest.main()<|MERGE_RESOLUTION|>--- conflicted
+++ resolved
@@ -52,43 +52,6 @@
 from improver.utilities.cube_manipulation import concatenate_cubes
 
 
-<<<<<<< HEAD
-=======
-def set_up_cube():
-    """A helper function to set up input cubes for unit tests.
-       The cube has latitude, longitude and time dimensions"""
-    data = np.zeros((2, 2, 2))
-
-    orig_cube = Cube(data, units='m',
-                     standard_name='lwe_thickness_of_precipitation_amount')
-    orig_cube.add_dim_coord(DimCoord(np.linspace(-45.0, 45.0, 2),
-                                     'latitude', units='degrees'), 1)
-    orig_cube.add_dim_coord(DimCoord(np.linspace(120, 180, 2), 'longitude',
-                                     units='degrees'), 2)
-    time_origin = 'hours since 1970-01-01 00:00:00'
-    calendar = 'gregorian'
-    tunit = Unit(time_origin, calendar)
-    orig_cube.add_dim_coord(DimCoord([402192.5, 402193.5],
-                                     'time', units=tunit), 0)
-    orig_cube.add_aux_coord(DimCoord([0, 1],
-                                     'forecast_period', units='hours'), 0)
-    return orig_cube
-
-
-def cubes_for_tests():
-    """Set up cubes for unit tests."""
-    cube = set_up_cube()
-    data = np.zeros((2, 2, 2))
-    data[0][:][:] = 1.0
-    data[1][:][:] = 2.0
-    cube.data = data
-    forecast_period = 0
-    constr = iris.Constraint(forecast_period=forecast_period)
-    central_cube = cube.extract(constr)
-    return cube, central_cube, forecast_period
-
-
->>>>>>> d7d22f24
 class Test__repr__(IrisTest):
 
     """Test the __repr__ method."""
