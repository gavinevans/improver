# -*- coding: utf-8 -*-
# -----------------------------------------------------------------------------
# (C) British Crown Copyright 2017-2018 Met Office.
# All rights reserved.
#
# Redistribution and use in source and binary forms, with or without
# modification, are permitted provided that the following conditions are met:
#
# * Redistributions of source code must retain the above copyright notice, this
#   list of conditions and the following disclaimer.
#
# * Redistributions in binary form must reproduce the above copyright notice,
#   this list of conditions and the following disclaimer in the documentation
#   and/or other materials provided with the distribution.
#
# * Neither the name of the copyright holder nor the names of its
#   contributors may be used to endorse or promote products derived from
#   this software without specific prior written permission.
#
# THIS SOFTWARE IS PROVIDED BY THE COPYRIGHT HOLDERS AND CONTRIBUTORS "AS IS"
# AND ANY EXPRESS OR IMPLIED WARRANTIES, INCLUDING, BUT NOT LIMITED TO, THE
# IMPLIED WARRANTIES OF MERCHANTABILITY AND FITNESS FOR A PARTICULAR PURPOSE
# ARE DISCLAIMED. IN NO EVENT SHALL THE COPYRIGHT HOLDER OR CONTRIBUTORS BE
# LIABLE FOR ANY DIRECT, INDIRECT, INCIDENTAL, SPECIAL, EXEMPLARY, OR
# CONSEQUENTIAL DAMAGES (INCLUDING, BUT NOT LIMITED TO, PROCUREMENT OF
# SUBSTITUTE GOODS OR SERVICES; LOSS OF USE, DATA, OR PROFITS; OR BUSINESS
# INTERRUPTION) HOWEVER CAUSED AND ON ANY THEORY OF LIABILITY, WHETHER IN
# CONTRACT, STRICT LIABILITY, OR TORT (INCLUDING NEGLIGENCE OR OTHERWISE)
# ARISING IN ANY WAY OUT OF THE USE OF THIS SOFTWARE, EVEN IF ADVISED OF THE
# POSSIBILITY OF SUCH DAMAGE.
"""
Unit tests for the function "cube_manipulation.concatenate_cubes".
"""

import unittest

from cf_units import Unit
import iris
from iris.coords import DimCoord
from iris.cube import Cube
from iris.exceptions import ConcatenateError
from iris.tests import IrisTest
import numpy as np

from improver.utilities.cube_manipulation import concatenate_cubes

from improver.tests.ensemble_calibration.ensemble_calibration.\
    helper_functions import set_up_temperature_cube


class Test_concatenate_cubes(IrisTest):

    """Test the concatenate_cubes utility."""

    def setUp(self):
        """Use temperature cube to test with."""
        self.cube = set_up_temperature_cube()

    def test_basic(self):
        """Test that the utility returns an iris.cube.Cube."""
        result = concatenate_cubes(self.cube)
        self.assertIsInstance(result, Cube)

    def test_identical_cubes(self):
        """
        Test that the utility returns the expected error message,
        if an attempt is made to concatenate identical cubes.
        """
        cubes = iris.cube.CubeList([self.cube, self.cube])
        msg = "An unexpected problem prevented concatenation."
        with self.assertRaisesRegex(ConcatenateError, msg):
            concatenate_cubes(cubes)

    def test_cubelist_type_and_data(self):
        """
        Test that the utility returns an iris.cube.Cube with the expected
        resulting data, if a CubeList containing non-identical cubes
        (different values for the time coordinate) is passed in as the input.
        """
        cube1 = self.cube.copy()
        cube2 = self.cube.copy()

        cube3 = self.cube.copy()
        cube3.transpose([1, 0, 2, 3])
        expected_result = np.vstack([cube3.data, cube3.data])

<<<<<<< HEAD
        cube2.coord("time").points = 412230.0
=======
        cube2.coord("time").points = np.array([402195.0], dtype=np.float32)
>>>>>>> d7d22f24

        cubelist = iris.cube.CubeList([cube1, cube2])

        result = concatenate_cubes(cubelist)
        self.assertIsInstance(result, Cube)
        self.assertArrayAlmostEqual(expected_result, result.data)

    def test_cubelist_different_number_of_realizations(self):
        """
        Test that the utility returns an iris.cube.Cube with the expected
        realizations, if a CubeList containing cubes with different numbers
        of realizations are passed in as the input.
        """
        cube1 = self.cube.copy()

        cube3 = iris.cube.CubeList([])
        for cube in cube1.slices_over("realization"):
            if cube.coord("realization").points == 0:
                cube2 = cube
            elif cube.coord("realization").points in [1, 2]:
                cube3.append(cube)
        cube3 = cube3.merge_cube()

        cubelist = iris.cube.CubeList([cube2, cube3])

        result = concatenate_cubes(cubelist)
        self.assertIsInstance(result, Cube)
        self.assertArrayAlmostEqual(
            result.coord("realization").points, [0, 1, 2])

    def test_cubelist_different_number_of_realizations_time(self):
        """
        Test that the utility returns the expected error message, if a
        CubeList containing cubes with different numbers of realizations are
        passed in as the input, and the slicing done, in order to help the
        concatenation is only done over time.
        """
        cube1 = self.cube.copy()

        cube3 = iris.cube.CubeList([])
        for cube in cube1.slices_over("realization"):
            if cube.coord("realization").points == 0:
                cube2 = cube
            elif cube.coord("realization").points in [1, 2]:
                cube3.append(cube)
        cube3 = cube3.merge_cube()

        cubelist = iris.cube.CubeList([cube2, cube3])
        msg = "failed to concatenate into a single cube"
        with self.assertRaisesRegex(ConcatenateError, msg):
            concatenate_cubes(cubelist, coords_to_slice_over=["time"])

    def test_cubelist_slice_over_time_only(self):
        """
        Test that the utility returns an iris.cube.Cube with the expected
        time coordinate, if a CubeList containing cubes with different
        timesteps is passed in as the input.
        """
        cube1 = self.cube.copy()
        cube2 = self.cube.copy()

<<<<<<< HEAD
        cube2.coord("time").points = 412230.0
=======
        cube2.coord("time").points = np.array([402195.0], dtype=np.float32)
>>>>>>> d7d22f24

        cubelist = iris.cube.CubeList([cube1, cube2])

        result = concatenate_cubes(
            cubelist, coords_to_slice_over=["time"])
        self.assertIsInstance(result, Cube)
        self.assertArrayAlmostEqual(
            result.coord("time").points, [412227.0, 412230.0])

    def test_cubelist_slice_over_realization_only(self):
        """
        Test that the utility returns an iris.cube.Cube with the expected
        realization coordinate, if a CubeList containing cubes with different
        realizations is passed in as the input.
        """
        cube1 = self.cube.copy()
        cube2 = self.cube.copy()

<<<<<<< HEAD
        cube2.coord("time").points = 412230.0
=======
        cube2.coord("time").points = np.float32(402195.0)
>>>>>>> d7d22f24

        cubelist = iris.cube.CubeList([cube1, cube2])

        result = concatenate_cubes(
            cubelist, coords_to_slice_over=["realization"])
        self.assertIsInstance(result, Cube)
        self.assertArrayAlmostEqual(
            result.coord("realization").points, [0, 1, 2])

    def test_cubelist_with_forecast_reference_time_only(self):
        """
        Test that the utility returns an iris.cube.Cube with the expected
        resulting data, if a CubeList containing cubes with different
        forecast_reference_time coordinates is passed in as the input.
        This makes sure that the forecast_reference_time from the input cubes
        is maintained within the output cube, after concatenation.
        """
        cube1 = self.cube.copy()
        cube2 = self.cube.copy()
<<<<<<< HEAD
        cube2.coord("time").points = 412230.0
=======
        cube2.coord("time").points = np.array([402195.5], dtype=np.float32)
>>>>>>> d7d22f24
        time_origin = "hours since 1970-01-01 00:00:00"
        calendar = "gregorian"
        tunit = Unit(time_origin, calendar)
        cube1.add_aux_coord(
            DimCoord([412227.0], "forecast_reference_time", units=tunit))
        cube2.add_aux_coord(
            DimCoord([412230.0], "forecast_reference_time", units=tunit))

        cubelist = iris.cube.CubeList([cube1, cube2])

        result = concatenate_cubes(cubelist)
        self.assertArrayAlmostEqual(
            result.coord("forecast_reference_time").points,
            [412227.0, 412230.0])

    def test_cubelist_different_var_names(self):
        """
        Test that the utility returns an iris.cube.Cube, if a CubeList
        containing non-identical cubes is passed in as the input.
        """
        cube1 = self.cube.copy()
        cube2 = self.cube.copy()
<<<<<<< HEAD
        cube2.coord("time").points = 412230.0
=======
        cube2.coord("time").points = np.float32(402195.5)
>>>>>>> d7d22f24

        cube1.coord("time").var_name = "time_0"
        cube2.coord("time").var_name = "time_1"

        cubelist = iris.cube.CubeList([cube1, cube2])

        result = concatenate_cubes(cubelist)
        self.assertIsInstance(result, Cube)


if __name__ == '__main__':
    unittest.main()<|MERGE_RESOLUTION|>--- conflicted
+++ resolved
@@ -84,11 +84,7 @@
         cube3.transpose([1, 0, 2, 3])
         expected_result = np.vstack([cube3.data, cube3.data])
 
-<<<<<<< HEAD
-        cube2.coord("time").points = 412230.0
-=======
-        cube2.coord("time").points = np.array([402195.0], dtype=np.float32)
->>>>>>> d7d22f24
+        cube2.coord("time").points = np.array([412230.0], dtype=np.float32)
 
         cubelist = iris.cube.CubeList([cube1, cube2])
 
@@ -150,11 +146,7 @@
         cube1 = self.cube.copy()
         cube2 = self.cube.copy()
 
-<<<<<<< HEAD
-        cube2.coord("time").points = 412230.0
-=======
-        cube2.coord("time").points = np.array([402195.0], dtype=np.float32)
->>>>>>> d7d22f24
+        cube2.coord("time").points = np.array([412230.0], dtype=np.float32)
 
         cubelist = iris.cube.CubeList([cube1, cube2])
 
@@ -173,11 +165,7 @@
         cube1 = self.cube.copy()
         cube2 = self.cube.copy()
 
-<<<<<<< HEAD
-        cube2.coord("time").points = 412230.0
-=======
-        cube2.coord("time").points = np.float32(402195.0)
->>>>>>> d7d22f24
+        cube2.coord("time").points = np.float32(412230.0)
 
         cubelist = iris.cube.CubeList([cube1, cube2])
 
@@ -197,11 +185,7 @@
         """
         cube1 = self.cube.copy()
         cube2 = self.cube.copy()
-<<<<<<< HEAD
-        cube2.coord("time").points = 412230.0
-=======
-        cube2.coord("time").points = np.array([402195.5], dtype=np.float32)
->>>>>>> d7d22f24
+        cube2.coord("time").points = np.array([412230.0], dtype=np.float32)
         time_origin = "hours since 1970-01-01 00:00:00"
         calendar = "gregorian"
         tunit = Unit(time_origin, calendar)
@@ -224,11 +208,7 @@
         """
         cube1 = self.cube.copy()
         cube2 = self.cube.copy()
-<<<<<<< HEAD
-        cube2.coord("time").points = 412230.0
-=======
-        cube2.coord("time").points = np.float32(402195.5)
->>>>>>> d7d22f24
+        cube2.coord("time").points = np.float32(412230.0)
 
         cube1.coord("time").var_name = "time_0"
         cube2.coord("time").var_name = "time_1"
