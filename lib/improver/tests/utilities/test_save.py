--- conflicted
+++ resolved
@@ -49,17 +49,11 @@
 
 def set_up_test_cube():
     """ Set up a temperature cube with additional global attributes. """
-<<<<<<< HEAD
-    data = (np.linspace(-45.0, 45.0, 9).reshape(1, 1, 3, 3) + 273.15)
-    cube = set_up_cube(data, standard_name='air_temperature', units='K',
-                       realizations=([0]))
-=======
     data = (
         np.linspace(-45.0, 45.0, 9, dtype=np.float32).reshape(1, 1, 3, 3) +
         273.15
     )
     cube = set_up_cube(data, 'air_temperature', 'K', realizations=([0]))
->>>>>>> d7d22f24
     cube.attributes['source_realizations'] = np.arange(12)
     # Desired attributes that will be global in netCDF file
     cube.attributes['um_version'] = '10.4'
