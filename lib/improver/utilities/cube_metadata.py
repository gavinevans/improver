--- conflicted
+++ resolved
@@ -37,11 +37,8 @@
 
 from improver.utilities.cube_manipulation import (compare_coords,
                                                   build_coordinate)
-<<<<<<< HEAD
 from improver.utilities.temporal import unify_forecast_reference_time
-=======
-from improver.utilities.temporal import forecast_period_coord
->>>>>>> d7d22f24
+
 
 # Define correct v1.2.0 meta-data for v1.1.0 data.
 GRID_ID_LOOKUP = {'enukx_standard_v1': {'mosg__grid_type': 'standard',
@@ -316,21 +313,7 @@
         cube_coord = cube.coord("model_configuration")
 
     # Sort out time coordinates
-<<<<<<< HEAD
     cube, = unify_forecast_reference_time(cube, forecast_reference_time)
-=======
-    frt_units = cube.coord('forecast_reference_time').units
-    frt_points = [frt_units.date2num(forecast_reference_time)]
-    cube.replace_coord(
-        build_coordinate(
-            frt_points,
-            standard_name="forecast_reference_time",
-            bounds=None,
-            template_coord=cube.coord('forecast_reference_time')))
-    cube.replace_coord(
-        forecast_period_coord(
-            cube, force_lead_time_calculation=True))
->>>>>>> d7d22f24
 
     if cube_coord.name() in "model_configuration":
         cube.remove_coord("model_id")
