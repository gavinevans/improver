# -*- coding: utf-8 -*-
# -----------------------------------------------------------------------------
# (C) British Crown Copyright 2017-2021 Met Office.
# All rights reserved.
#
# Redistribution and use in source and binary forms, with or without
# modification, are permitted provided that the following conditions are met:
#
# * Redistributions of source code must retain the above copyright notice, this
#   list of conditions and the following disclaimer.
#
# * Redistributions in binary form must reproduce the above copyright notice,
#   this list of conditions and the following disclaimer in the documentation
#   and/or other materials provided with the distribution.
#
# * Neither the name of the copyright holder nor the names of its
#   contributors may be used to endorse or promote products derived from
#   this software without specific prior written permission.
#
# THIS SOFTWARE IS PROVIDED BY THE COPYRIGHT HOLDERS AND CONTRIBUTORS "AS IS"
# AND ANY EXPRESS OR IMPLIED WARRANTIES, INCLUDING, BUT NOT LIMITED TO, THE
# IMPLIED WARRANTIES OF MERCHANTABILITY AND FITNESS FOR A PARTICULAR PURPOSE
# ARE DISCLAIMED. IN NO EVENT SHALL THE COPYRIGHT HOLDER OR CONTRIBUTORS BE
# LIABLE FOR ANY DIRECT, INDIRECT, INCIDENTAL, SPECIAL, EXEMPLARY, OR
# CONSEQUENTIAL DAMAGES (INCLUDING, BUT NOT LIMITED TO, PROCUREMENT OF
# SUBSTITUTE GOODS OR SERVICES; LOSS OF USE, DATA, OR PROFITS; OR BUSINESS
# INTERRUPTION) HOWEVER CAUSED AND ON ANY THEORY OF LIABILITY, WHETHER IN
# CONTRACT, STRICT LIABILITY, OR TORT (INCLUDING NEGLIGENCE OR OTHERWISE)
# ARISING IN ANY WAY OUT OF THE USE OF THIS SOFTWARE, EVEN IF ADVISED OF THE
# POSSIBILITY OF SUCH DAMAGE.
"""
Unit tests for the utilities within the `calibration.utilities`
module.

"""
import datetime
import unittest

import iris
import numpy as np
from iris.cube import CubeList
from iris.tests import IrisTest
from iris.util import squeeze
from numpy.testing import assert_array_equal

from improver.calibration.utilities import (
    broadcast_data_to_time_coord,
    check_forecast_consistency,
    check_predictor,
    consistent_forecast_predictor_shape,
    convert_cube_data_to_2d,
    create_unified_frt_coord,
    filter_non_matching_cubes,
    flatten_ignoring_masked_data,
    forecast_coords_match,
    get_frt_hours,
    merge_land_and_sea,
)
from improver.metadata.constants.time_types import TIME_COORDS
from improver.synthetic_data.set_up_test_cubes import (
    add_coordinate,
    set_up_percentile_cube,
    set_up_variable_cube,
)

from ..ensemble_calibration.helper_functions import SetupCubes
from ..reliability_calibration.test_AggregateReliabilityCalibrationTables import (
    Test_Aggregation,
)


class Test_convert_cube_data_to_2d(IrisTest):

    """Test the convert_cube_data_to_2d utility."""

    def setUp(self):
        """Set up a 3d temperature cube"""
        data = np.arange(226.15, 230.1, 0.15, dtype=np.float32).reshape(3, 3, 3)
        self.cube = set_up_variable_cube(data)
        self.data = np.array(
            [data[0].flatten(), data[1].flatten(), data[2].flatten()]
        ).T

    def test_basic(self):
        """Test that the utility returns an iris.cube.Cube."""
        result = convert_cube_data_to_2d(self.cube)
        self.assertIsInstance(result, np.ndarray)

    def test_check_values(self):
        """Test that the utility returns the expected data values."""
        result = convert_cube_data_to_2d(self.cube)
        self.assertArrayAlmostEqual(result, self.data)

    def test_change_coordinate(self):
        """
        Test that the utility returns the expected data values
        when the cube is sliced along the longitude dimension.
        """
        data = self.data.flatten().reshape(9, 3).T.reshape(9, 3)
        result = convert_cube_data_to_2d(self.cube, coord="longitude")
        self.assertArrayAlmostEqual(result, data)

    def test_no_transpose(self):
        """
        Test that the utility returns the expected data values
        when the cube is not transposed after slicing.
        """
        data = self.data.T
        result = convert_cube_data_to_2d(self.cube, transpose=False)
        self.assertArrayAlmostEqual(result, data)

    def test_2d_cube(self):
        """
        Test that the utility returns the expected data values
        when a 2d cube is input.
        """
        cube = next(self.cube.slices_over("realization"))
        expected_data = np.array([cube.data.flatten()]).T
        result = convert_cube_data_to_2d(cube)
        self.assertArrayAlmostEqual(result, expected_data, decimal=5)

    def test_1d_cube(self):
        """
        Test that the utility returns the expected data values
        when a 1d cube is input.
        """
        cube = self.cube[0, 0]
        expected_data = np.array([cube.data.flatten()]).T
        result = convert_cube_data_to_2d(cube)
        self.assertArrayAlmostEqual(result, expected_data, decimal=5)

    def test_5d_cube(self):
        """
        Test that the utility returns the expected data values
        when a 5d cube is input.
        """
        cube = add_coordinate(self.cube, [5, 10], "height", coord_units="m")
        expected_data = np.array(
            [
                cube.data[:, 0, :, :].flatten(),
                cube.data[:, 1, :, :].flatten(),
                cube.data[:, 2, :, :].flatten(),
            ]
        ).T
        result = convert_cube_data_to_2d(cube)
        self.assertArrayAlmostEqual(result, expected_data, decimal=5)


class Test_flatten_ignoring_masked_data(IrisTest):

    """Test the flatten_ignoring_masked_data utility."""

    def setUp(self):
        """Set up a basic 3D data array to use in the tests."""
        self.data_array = np.array(
            [
                [[0.0, 1.0, 2.0, 3.0], [4.0, 5.0, 6.0, 7.0]],
                [[8.0, 9.0, 10.0, 11.0], [12.0, 13.0, 14.0, 15.0]],
                [[16.0, 17.0, 18.0, 19.0], [20.0, 21.0, 22.0, 23.0]],
            ],
            dtype=np.float32,
        )
        self.big_data_array = np.broadcast_to(
            self.data_array, (2,) + self.data_array.shape
        )
        self.mask = np.array(
            [
                [[True, False, True, True], [True, False, True, True]],
                [[True, False, True, True], [True, False, True, True]],
                [[True, False, True, True], [True, False, True, True]],
            ]
        )
        self.big_mask = np.broadcast_to(self.mask, (2,) + self.mask.shape)
        self.expected_result_preserve_leading_dim = np.array(
            [
                [0.0, 1.0, 2.0, 3.0, 4.0, 5.0, 6.0, 7.0],
                [8.0, 9.0, 10.0, 11.0, 12.0, 13.0, 14.0, 15.0],
                [16.0, 17.0, 18.0, 19.0, 20.0, 21.0, 22.0, 23.0],
            ],
            dtype=np.float32,
        )
        self.expected_result_preserve_multiple_leading_dims = np.tile(
            self.expected_result_preserve_leading_dim, (2, 1)
        )

    def test_basic_not_masked(self):
        """Test a basic unmasked array"""
        expected_result = np.arange(0, 24, 1, dtype=np.float32)
        result = flatten_ignoring_masked_data(self.data_array)
        self.assertArrayAlmostEqual(result, expected_result)
        self.assertEqual(result.dtype, np.float32)

    def test_basic_masked(self):
        """Test a basic masked array"""
        masked_data_array = np.ma.MaskedArray(self.data_array, self.mask)
        expected_result = np.array([1.0, 5.0, 9.0, 13.0, 17.0, 21.0], dtype=np.float32)
        result = flatten_ignoring_masked_data(masked_data_array)
        self.assertArrayAlmostEqual(result, expected_result)
        self.assertEqual(result.dtype, np.float32)

    def test_basic_not_masked_preserve_leading_dim(self):
        """Test a basic unmasked array, with num_of_leading_dimensions_to_preserve"""
        result = flatten_ignoring_masked_data(
            self.data_array, num_of_leading_dimensions_to_preserve=1
        )
        self.assertArrayAlmostEqual(result, self.expected_result_preserve_leading_dim)
        self.assertEqual(result.dtype, np.float32)

    def test_basic_masked_preserve_leading_dim(self):
        """Test a basic masked array, with num_of_leading_dimensions_to_preserve"""

        masked_data_array = np.ma.MaskedArray(self.data_array, self.mask)
        expected_result = np.array(
            [[1.0, 5.0], [9.0, 13.0], [17.0, 21.0]], dtype=np.float32
        )
        result = flatten_ignoring_masked_data(
            masked_data_array, num_of_leading_dimensions_to_preserve=1
        )
        self.assertArrayAlmostEqual(result, expected_result)
        self.assertEqual(result.dtype, np.float32)

    def test_basic_not_masked_preserve_multiple_leading_dims(self):
        """Test a larger unmasked array when preserving multple leading dimensions."""
        result = flatten_ignoring_masked_data(
            self.big_data_array, num_of_leading_dimensions_to_preserve=2
        )
        self.assertArrayAlmostEqual(
            result, self.expected_result_preserve_multiple_leading_dims
        )
        self.assertEqual(result.dtype, np.float32)

    def test_basic_masked_preserve_multiple_leading_dims(self):
        """Test a basic masked array when preserving multiple leading dimensions."""

        masked_data_array = np.ma.MaskedArray(self.big_data_array, self.big_mask)
        expected_result = np.tile(
            np.array([[1.0, 5.0], [9.0, 13.0], [17.0, 21.0]], dtype=np.float32), (2, 1)
        )
        result = flatten_ignoring_masked_data(
            masked_data_array, num_of_leading_dimensions_to_preserve=2
        )
        self.assertArrayAlmostEqual(result, expected_result)
        self.assertEqual(result.dtype, np.float32)

    def test_all_masked(self):
        """Test empty array is returned when all points are masked."""
        mask = np.ones((3, 2, 4)) * True
        masked_data_array = np.ma.MaskedArray(self.data_array, mask)
        expected_result = np.array([], dtype=np.float32)
        result = flatten_ignoring_masked_data(masked_data_array)
        self.assertArrayAlmostEqual(result, expected_result)
        self.assertEqual(result.dtype, np.float32)

    def test_1D_input(self):
        """Test input array is unchanged when input in 1D"""
        data_array = self.data_array.flatten()
        expected_result = data_array.copy()
        result = flatten_ignoring_masked_data(data_array)
        self.assertArrayAlmostEqual(result, expected_result)
        self.assertEqual(result.dtype, np.float32)

    def test_4D_input_not_masked_preserve_leading_dim(self):
        """Test input array is unchanged when input in 4D.
           This should give the same answer as the corresponding 3D array."""
        data_array = self.data_array.reshape((3, 2, 2, 2))
        result = flatten_ignoring_masked_data(
            data_array, num_of_leading_dimensions_to_preserve=1
        )
        self.assertArrayAlmostEqual(result, self.expected_result_preserve_leading_dim)
        self.assertEqual(result.dtype, np.float32)

    def test_inconsistent_mask_along_leading_dim(self):
        """Test an inconsistently masked array raises an error."""
        mask = np.array(
            [
                [[True, False, False, True], [True, False, True, True]],
                [[True, False, True, True], [True, False, True, True]],
                [[True, False, True, True], [True, False, True, False]],
            ]
        )
        masked_data_array = np.ma.MaskedArray(self.data_array, mask)
        expected_message = "The mask on the input array is not the same"
        with self.assertRaisesRegex(ValueError, expected_message):
            flatten_ignoring_masked_data(
                masked_data_array, num_of_leading_dimensions_to_preserve=1
            )


class Test_check_predictor(unittest.TestCase):

    """
    Test to check the predictor.
    """

    def test_mean(self):
        """
        Test that the result is lowercase and an exception
        is not raised when predictor = "mean".
        """
        expected = "mean"
        result = check_predictor("mean")
        self.assertEqual(result, expected)

    def test_realizations(self):
        """
        Test that the result is lowercase and an exception
        is not raised when predictor = "realizations".
        """
        expected = "realizations"
        result = check_predictor("realizations")
        self.assertEqual(result, expected)

    def test_invalid_predictor(self):
        """
        Test that the utility raises an exception when
        predictor = "foo", a name not present in the list of
        accepted values for the predictor.
        """
        msg = "The requested value for the predictor"
        with self.assertRaisesRegex(ValueError, msg):
            check_predictor("foo")

    def test_lowercasing(self):
        """
        Test that the result has been lowercased.
        """
        expected = "mean"
        result = check_predictor("MeaN")
        self.assertEqual(result, expected)


class Test__filter_non_matching_cubes(SetupCubes):
    """Test the _filter_non_matching_cubes method."""

    def setUp(self):
        super().setUp()
        # Create historical forecasts and truth cubes where some items
        # are missing.
        self.partial_historic_forecasts = (
            self.historic_forecasts[:2] + self.historic_forecasts[3:]
        ).merge_cube()
        self.partial_truth = (self.truth[:2] + self.truth[3:]).merge_cube()

    def test_all_matching(self):
        """Test for when the historic forecast and truth cubes all match."""
        hf_result, truth_result = filter_non_matching_cubes(
            self.historic_temperature_forecast_cube, self.temperature_truth_cube
        )
        self.assertEqual(hf_result, self.historic_temperature_forecast_cube)
        self.assertEqual(truth_result, self.temperature_truth_cube)

    def test_bounded_variables(self):
        """Test for when the historic forecast and truth cubes all match
        inclusive of both the points and bounds on the time coordinate."""
        # Define bounds so that the lower bound is one hour preceding the point
        # whilst the upper bound is equal to the point.
        points = self.historic_temperature_forecast_cube.coord("time").points
        bounds = []
        for point in points:
            bounds.append([point - 1 * 60 * 60, point])

        self.historic_temperature_forecast_cube.coord("time").bounds = bounds
        self.temperature_truth_cube.coord("time").bounds = bounds

        hf_result, truth_result = filter_non_matching_cubes(
            self.historic_temperature_forecast_cube, self.temperature_truth_cube
        )
        self.assertEqual(hf_result, self.historic_temperature_forecast_cube)
        self.assertEqual(truth_result, self.temperature_truth_cube)

    def test_fewer_historic_forecasts(self):
        """Test for when there are fewer historic forecasts than truths,
        for example, if there is a missing forecast cycle."""
        hf_result, truth_result = filter_non_matching_cubes(
            self.partial_historic_forecasts, self.temperature_truth_cube
        )
        self.assertEqual(hf_result, self.partial_historic_forecasts)
        self.assertEqual(truth_result, self.partial_truth)

    def test_fewer_truths(self):
        """Test for when there are fewer truths than historic forecasts,
        for example, if there is a missing analysis."""
        hf_result, truth_result = filter_non_matching_cubes(
            self.historic_temperature_forecast_cube, self.partial_truth
        )
        self.assertEqual(hf_result, self.partial_historic_forecasts)
        self.assertEqual(truth_result, self.partial_truth)

    def test_mismatching(self):
        """Test for when there is both a missing historic forecasts and a
        missing truth at different validity times. This results in the
        expected historic forecasts and the expected truths containing cubes
        at three matching validity times."""
        partial_truth = self.truth[1:].merge_cube()
        expected_historical_forecasts = iris.cube.CubeList(
            [self.historic_forecasts[index] for index in (1, 3, 4)]
        ).merge_cube()
        expected_truth = iris.cube.CubeList(
            [self.truth[index] for index in (1, 3, 4)]
        ).merge_cube()
        hf_result, truth_result = filter_non_matching_cubes(
            self.partial_historic_forecasts, partial_truth
        )
        self.assertEqual(hf_result, expected_historical_forecasts)
        self.assertEqual(truth_result, expected_truth)

    def test_no_matches_exception(self):
        """Test for when no matches in validity time are found between the
        historic forecasts and the truths. In this case, an exception is
        raised."""
        partial_truth = self.truth[2]
        msg = "The filtering has found no matches in validity time "
        with self.assertRaisesRegex(ValueError, msg):
            filter_non_matching_cubes(self.partial_historic_forecasts, partial_truth)


class Test_create_unified_frt_coord(Test_Aggregation):

    """Test the create_unified_frt_coord method."""

    def test_coordinate(self):
        """Test the forecast reference time coordinate has the expected point,
        bounds, and type for an input with multiple forecast reference time
        points."""

        frt = "forecast_reference_time"
        frt_coord = self.forecasts.coord(frt)

        expected_points = self.forecast_2.coord(frt).points[0]
        expected_bounds = [[self.forecast_1.coord(frt).points[0], expected_points]]
        result = create_unified_frt_coord(frt_coord)

        self.assertIsInstance(result, iris.coords.DimCoord)
        assert_array_equal(result.points, expected_points)
        assert_array_equal(result.bounds, expected_bounds)
        self.assertEqual(result.name(), frt_coord.name())
        self.assertEqual(result.units, frt_coord.units)

    def test_coordinate_single_frt_input(self):
        """Test the forecast reference time coordinate has the expected point,
        bounds, and type for an input with a single forecast reference time
        point."""

        frt = "forecast_reference_time"
        frt_coord = self.forecast_1.coord(frt)

        expected_points = self.forecast_1.coord(frt).points[0]
        expected_bounds = [[self.forecast_1.coord(frt).points[0], expected_points]]
        result = create_unified_frt_coord(frt_coord)

        self.assertIsInstance(result, iris.coords.DimCoord)
        assert_array_equal(result.points, expected_points)
        assert_array_equal(result.bounds, expected_bounds)
        self.assertEqual(result.name(), frt_coord.name())
        self.assertEqual(result.units, frt_coord.units)

    def test_coordinate_input_with_bounds(self):
        """Test the forecast reference time coordinate has the expected point,
        bounds, and type for an input multiple forecast reference times, each
        with bounds."""

        frt = "forecast_reference_time"
        cube = iris.cube.CubeList(
            [self.reliability_cube, self.different_frt]
        ).merge_cube()
        frt_coord = cube.coord(frt)

        expected_points = self.different_frt.coord(frt).points[0]
        expected_bounds = [
            [
                self.reliability_cube.coord(frt).bounds[0][0],
                self.different_frt.coord(frt).bounds[0][-1],
            ]
        ]
        result = create_unified_frt_coord(frt_coord)

        self.assertIsInstance(result, iris.coords.DimCoord)
        assert_array_equal(result.points, expected_points)
        assert_array_equal(result.bounds, expected_bounds)
        self.assertEqual(result.name(), frt_coord.name())
        self.assertEqual(result.units, frt_coord.units)


class Test_merge_land_and_sea(IrisTest):

    """Test merge_land_and_sea"""

    def setUp(self):
        """Set up a percentile cube"""
        # Create a percentile cube
        land_data = np.ones((2, 3, 4), dtype=np.float32)
        sea_data = np.ones((2, 3, 4), dtype=np.float32) * 3.0
        mask = np.array(
            [
                [
                    [True, False, False, False],
                    [True, False, False, False],
                    [False, False, False, True],
                ],
                [
                    [True, False, False, False],
                    [True, False, False, False],
                    [False, False, False, True],
                ],
            ]
        )
        land_data = np.ma.MaskedArray(land_data, mask)
        self.percentiles_land = set_up_percentile_cube(land_data, [30, 60])
        self.percentiles_sea = set_up_percentile_cube(sea_data, [30, 60])

    def test_missing_dim(self):
        """Check that an error is raised if missing dimensional coordinate"""
        single_percentile = squeeze(self.percentiles_land[0])
        message = "Input cubes do not have the same dimension coordinates"
        with self.assertRaisesRegex(ValueError, message):
            merge_land_and_sea(single_percentile, self.percentiles_sea)

    def test_mismatch_dim_length(self):
        """Check an error is raised if a dim coord has a different length"""
        land_slice = self.percentiles_land[:, 1:, :]
        message = "Input cubes do not have the same dimension coordinates"
        with self.assertRaisesRegex(ValueError, message):
            merge_land_and_sea(land_slice, self.percentiles_sea)

    def test_merge(self):
        """Test merged data."""
        expected_merged_data = np.array(
            [
                [[3.0, 1.0, 1.0, 1.0], [3.0, 1.0, 1.0, 1.0], [1.0, 1.0, 1.0, 3.0]],
                [[3.0, 1.0, 1.0, 1.0], [3.0, 1.0, 1.0, 1.0], [1.0, 1.0, 1.0, 3.0]],
            ],
            dtype=np.float32,
        )
        expected_cube = self.percentiles_land.copy()
        expected_cube.data = expected_merged_data
        merge_land_and_sea(self.percentiles_land, self.percentiles_sea)
        self.assertArrayEqual(self.percentiles_land.data, expected_merged_data)
        self.assertEqual(
            expected_cube.xml(checksum=True), self.percentiles_land.xml(checksum=True)
        )
        self.assertFalse(np.ma.is_masked(self.percentiles_land.data))
        self.assertEqual(self.percentiles_land.data.dtype, np.float32)

    def test_nothing_to_merge(self):
        """Test case where there is no missing data to fill in."""
        input_mask = np.ones((2, 3, 4)) * False
        self.percentiles_land.data.mask = input_mask
        expected_cube = self.percentiles_land.copy()
        merge_land_and_sea(self.percentiles_land, self.percentiles_sea)
        self.assertArrayEqual(self.percentiles_land.data, expected_cube.data)
        self.assertEqual(
            expected_cube.xml(checksum=True), self.percentiles_land.xml(checksum=True)
        )
        self.assertFalse(np.ma.is_masked(self.percentiles_land.data))
        self.assertEqual(self.percentiles_land.data.dtype, np.float32)

    def test_input_not_masked(self):
        """Test case where input cube is not masked."""
        self.percentiles_land.data = np.ones((2, 3, 4), dtype=np.float32)
        expected_cube = self.percentiles_land.copy()
        merge_land_and_sea(self.percentiles_land, self.percentiles_sea)
        self.assertArrayEqual(self.percentiles_land.data, expected_cube.data)
        self.assertEqual(
            expected_cube.xml(checksum=True), self.percentiles_land.xml(checksum=True)
        )
        self.assertEqual(self.percentiles_land.data.dtype, np.float32)


class Test_forecast_coords_match(IrisTest):

    """Test for function that tests if forecast period and the hour of the
     forecast_reference_time coordinate match between two cubes."""

    def setUp(self):
        """Set-up testing."""
        self.data = np.ones((3, 3), dtype=np.float32)
        self.ref_cube = set_up_variable_cube(
            self.data,
            frt=datetime.datetime(2017, 11, 10, 1, 0),
            time=datetime.datetime(2017, 11, 10, 4, 0),
        )
        self.message = "The following coordinates of the two cubes do not match"

    def test_match(self):
        """Test returns None when cubes time coordinates match."""
        self.assertIsNone(forecast_coords_match(self.ref_cube, self.ref_cube.copy()))

    def test_forecast_period_mismatch(self):
        """Test an error is raised when the forecast period mismatches."""
        self.adjusted_cube = set_up_variable_cube(
            self.data,
            frt=datetime.datetime(2017, 11, 10, 1, 0),
            time=datetime.datetime(2017, 11, 10, 5, 0),
        )

        with self.assertRaisesRegex(ValueError, self.message):
            forecast_coords_match(self.ref_cube, self.adjusted_cube)

    def test_frt_hour_mismatch(self):
        """Test an error is raised when the forecast_reference_time mismatches"""
        self.adjusted_cube = set_up_variable_cube(
            self.data,
            frt=datetime.datetime(2017, 11, 10, 2, 0),
            time=datetime.datetime(2017, 11, 10, 5, 0),
        )

        with self.assertRaisesRegex(ValueError, self.message):
            forecast_coords_match(self.ref_cube, self.adjusted_cube)


class Test_get_frt_hours(IrisTest):

    """Test the get_frt_hours function."""

    def test_single_value(self):
        """Test that the expected forecast reference time hour value is
        returned in a set."""

        frt = iris.coords.DimCoord(
            [0],
            standard_name="forecast_reference_time",
            units=TIME_COORDS["forecast_reference_time"].units,
        )
        result = get_frt_hours(frt)
        self.assertEqual(result, {0})

    def test_multiple_values(self):
        """Test that the expected forecast reference time hour values are
        returned in a set."""
        expected = np.array([0, 1, 4], dtype=np.float32)
        frt = iris.coords.DimCoord(
            expected * 3600,
            standard_name="forecast_reference_time",
            units=TIME_COORDS["forecast_reference_time"].units,
        )
        result = get_frt_hours(frt)
        self.assertEqual(result, set(expected))


class Test_check_forecast_consistency(IrisTest):

    """Test the check_forecast_consistency function."""

    def setUp(self):
        """Set-up cubes for testing."""
        self.forecast1 = set_up_variable_cube(
            np.ones((3, 3), dtype=np.float32),
            frt=datetime.datetime(2017, 11, 10, 1, 0),
            time=datetime.datetime(2017, 11, 10, 4, 0),
        )
        forecast2 = set_up_variable_cube(
            np.ones((3, 3), dtype=np.float32),
            frt=datetime.datetime(2017, 11, 11, 1, 0),
            time=datetime.datetime(2017, 11, 11, 4, 0),
        )
        self.forecasts = iris.cube.CubeList([self.forecast1, forecast2]).merge_cube()

    def test_matching_forecasts(self):
        """Test case in which forecasts share frt hour and forecast period
        values. No result is expected in this case, hence there is no value
        comparison; the test is the absence of an exception."""

        check_forecast_consistency(self.forecasts)

    def test_mismatching_frt_hours(self):
        """Test case in which forecast reference time hours differ."""
        forecast2 = set_up_variable_cube(
            np.ones((3, 3), dtype=np.float32),
            frt=datetime.datetime(2017, 11, 11, 2, 0),
            time=datetime.datetime(2017, 11, 11, 4, 0),
        )
        forecasts = iris.cube.CubeList([self.forecast1, forecast2]).merge_cube()

        msg = (
            "Forecasts have been provided with differing hours for the "
            "forecast reference time {1, 2}"
        )

        with self.assertRaisesRegex(ValueError, msg):
            check_forecast_consistency(forecasts)

    def test_mismatching_forecast_periods(self):
        """Test case in which the forecast periods differ."""
        forecast2 = set_up_variable_cube(
            np.ones((3, 3), dtype=np.float32),
            frt=datetime.datetime(2017, 11, 11, 1, 0),
            time=datetime.datetime(2017, 11, 11, 5, 0),
        )
        forecasts = iris.cube.CubeList([self.forecast1, forecast2]).merge_cube()

        msg = (
            r"Forecasts have been provided with differing forecast periods "
            r"\[10800 14400\]"
        )

        with self.assertRaisesRegex(ValueError, msg):
            check_forecast_consistency(forecasts)


<<<<<<< HEAD
class Test_consistent_forecast_predictor_shape(IrisTest):

    """Test the consistent_forecast_predictor_shape function."""
=======
class Test_broadcast_data_to_time_coord(IrisTest):

    """Test the broadcast_data_to_time_coord function."""
>>>>>>> cd9a0ba5

    def setUp(self):
        """Set-up cubes for testing."""
        frts = [
            datetime.datetime(2017, 11, 10, 1, 0),
            datetime.datetime(2017, 11, 11, 1, 0),
            datetime.datetime(2017, 11, 12, 1, 0),
        ]
        forecast_cubes = CubeList()
        for frt in frts:
            forecast_cubes.append(
                set_up_variable_cube(
                    np.ones((2, 3, 3), dtype=np.float32),
                    frt=frt,
                    time=frt + datetime.timedelta(hours=3),
                )
            )
        self.forecast = forecast_cubes.merge_cube()
        self.forecast.transpose([1, 0, 2, 3])

        self.altitude = set_up_variable_cube(
            np.ones((3, 3), dtype=np.float32), name="surface_altitude", units="m"
        )
        for coord in ["time", "forecast_reference_time", "forecast_period"]:
            self.altitude.remove_coord(coord)

        self.expected_forecast = self.forecast.data.shape
        self.expected_altitude = (
            len(self.forecast.coord("time").points),
        ) + self.altitude.shape

    def test_one_forecast_predictor(self):
        """Test handling one forecast predictor"""
        self.forecast_predictors = iris.cube.CubeList([self.forecast])
<<<<<<< HEAD
        results = consistent_forecast_predictor_shape(self.forecast_predictors)
=======
        results = broadcast_data_to_time_coord(self.forecast_predictors)
>>>>>>> cd9a0ba5
        self.assertEqual(len(results), 1)
        self.assertTupleEqual(results[0].shape, self.expected_forecast)
        self.assertArrayEqual(results[0], self.forecast.data)

    def test_two_forecast_predictors(self):
        """Test handling two forecast predictors, where one is a static predictor."""
        self.forecast_predictors = iris.cube.CubeList([self.forecast, self.altitude])
<<<<<<< HEAD
        results = consistent_forecast_predictor_shape(self.forecast_predictors)
=======
        results = broadcast_data_to_time_coord(self.forecast_predictors)
>>>>>>> cd9a0ba5
        self.assertEqual(len(results), 2)
        self.assertTupleEqual(results[0].shape, self.expected_forecast)
        self.assertTupleEqual(results[1].shape, self.expected_altitude)


if __name__ == "__main__":
    unittest.main()<|MERGE_RESOLUTION|>--- conflicted
+++ resolved
@@ -697,15 +697,9 @@
             check_forecast_consistency(forecasts)
 
 
-<<<<<<< HEAD
-class Test_consistent_forecast_predictor_shape(IrisTest):
-
-    """Test the consistent_forecast_predictor_shape function."""
-=======
 class Test_broadcast_data_to_time_coord(IrisTest):
 
     """Test the broadcast_data_to_time_coord function."""
->>>>>>> cd9a0ba5
 
     def setUp(self):
         """Set-up cubes for testing."""
@@ -740,11 +734,7 @@
     def test_one_forecast_predictor(self):
         """Test handling one forecast predictor"""
         self.forecast_predictors = iris.cube.CubeList([self.forecast])
-<<<<<<< HEAD
-        results = consistent_forecast_predictor_shape(self.forecast_predictors)
-=======
         results = broadcast_data_to_time_coord(self.forecast_predictors)
->>>>>>> cd9a0ba5
         self.assertEqual(len(results), 1)
         self.assertTupleEqual(results[0].shape, self.expected_forecast)
         self.assertArrayEqual(results[0], self.forecast.data)
@@ -752,11 +742,7 @@
     def test_two_forecast_predictors(self):
         """Test handling two forecast predictors, where one is a static predictor."""
         self.forecast_predictors = iris.cube.CubeList([self.forecast, self.altitude])
-<<<<<<< HEAD
-        results = consistent_forecast_predictor_shape(self.forecast_predictors)
-=======
         results = broadcast_data_to_time_coord(self.forecast_predictors)
->>>>>>> cd9a0ba5
         self.assertEqual(len(results), 2)
         self.assertTupleEqual(results[0].shape, self.expected_forecast)
         self.assertTupleEqual(results[1].shape, self.expected_altitude)
