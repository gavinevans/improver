--- conflicted
+++ resolved
@@ -81,31 +81,20 @@
             [
                 [0, 0, 250, 500, 750],  # Observation count
                 [0, 250, 500, 750, 1000],  # Sum of forecast probability
-<<<<<<< HEAD
-                [1000, 1000, 1000, 1000, 1000],
+                [1000, 1000, 1000, 1000, 1000],  # Forecast count
+            ],
+            dtype = np.float32,
+        )
+
+        # Under forecasting exceeding 280K.
+        reliability_data_1 = np.array(
+            [
+                [250, 500, 750, 1000, 1000],  # Observation count
+                [0, 250, 500, 750, 1000],  # Sum of forecast probability
+                [1000, 1000, 1000, 1000, 1000],  # Forecast count
             ],
             dtype=np.float32,
         )  # Forecast count
-=======
-                [1000, 1000, 1000, 1000, 1000],  # Forecast count
-            ]
-        )
->>>>>>> dc6471fe
-        # Under forecasting exceeding 280K.
-        reliability_data_1 = np.array(
-            [
-                [250, 500, 750, 1000, 1000],  # Observation count
-                [0, 250, 500, 750, 1000],  # Sum of forecast probability
-<<<<<<< HEAD
-                [1000, 1000, 1000, 1000, 1000],
-            ],
-            dtype=np.float32,
-        )  # Forecast count
-=======
-                [1000, 1000, 1000, 1000, 1000],  # Forecast count
-            ]
-        )
->>>>>>> dc6471fe
 
         r0 = reliability_cube_format.copy(data=reliability_data_0)
         r1 = reliability_cube_format.copy(data=reliability_data_1)
