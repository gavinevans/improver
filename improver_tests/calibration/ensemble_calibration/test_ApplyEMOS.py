--- conflicted
+++ resolved
@@ -377,7 +377,6 @@
             np.mean(result.data), self.null_percentiles_expected_mean
         )
 
-<<<<<<< HEAD
     def test_percentiles_in_probabilities_out(self):
         """Test effect of "neutral" emos coefficients in percentile space
         (this is small but non-zero due to limited sampling of the
@@ -393,7 +392,7 @@
         )
         self.assertIn("probability_of", result.name())
         self.assertArrayAlmostEqual(result.data, expected_data)
-=======
+
     def test_alternative_percentiles(self):
         """Test that the calibrated forecast is at a specified set of
         percentiles."""
@@ -414,7 +413,6 @@
         self.assertArrayEqual(
             result.coord("percentile").points, self.alternative_percentiles
         )
->>>>>>> ca028e3a
 
     def test_invalid_attribute(self):
         """Test that an exception is raised if multiple different distribution
