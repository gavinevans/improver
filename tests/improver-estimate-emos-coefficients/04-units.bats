#!/usr/bin/env bats
# -----------------------------------------------------------------------------
# (C) British Crown Copyright 2017-2019 Met Office.
# All rights reserved.
#
# Redistribution and use in source and binary forms, with or without
# modification, are permitted provided that the following conditions are met:
#
# * Redistributions of source code must retain the above copyright notice, this
#   list of conditions and the following disclaimer.
#
# * Redistributions in binary form must reproduce the above copyright notice,
#   this list of conditions and the following disclaimer in the documentation
#   and/or other materials provided with the distribution.
#
# * Neither the name of the copyright holder nor the names of its
#   contributors may be used to endorse or promote products derived from
#   this software without specific prior written permission.
#
# THIS SOFTWARE IS PROVIDED BY THE COPYRIGHT HOLDERS AND CONTRIBUTORS "AS IS"
# AND ANY EXPRESS OR IMPLIED WARRANTIES, INCLUDING, BUT NOT LIMITED TO, THE
# IMPLIED WARRANTIES OF MERCHANTABILITY AND FITNESS FOR A PARTICULAR PURPOSE
# ARE DISCLAIMED. IN NO EVENT SHALL THE COPYRIGHT HOLDER OR CONTRIBUTORS BE
# LIABLE FOR ANY DIRECT, INDIRECT, INCIDENTAL, SPECIAL, EXEMPLARY, OR
# CONSEQUENTIAL DAMAGES (INCLUDING, BUT NOT LIMITED TO, PROCUREMENT OF
# SUBSTITUTE GOODS OR SERVICES; LOSS OF USE, DATA, OR PROFITS; OR BUSINESS
# INTERRUPTION) HOWEVER CAUSED AND ON ANY THEORY OF LIABILITY, WHETHER IN
# CONTRACT, STRICT LIABILITY, OR TORT (INCLUDING NEGLIGENCE OR OTHERWISE)
# ARISING IN ANY WAY OUT OF THE USE OF THIS SOFTWARE, EVEN IF ADVISED OF THE
# POSSIBILITY OF SUCH DAMAGE.

. $IMPROVER_DIR/tests/lib/utils

@test "estimate-emos-coefficients in prescribed units that may not match inputs" {
  improver_check_skip_acceptance
  KGO="estimate-emos-coefficients/gaussian/kgo.nc"

  # Estimate the EMOS coefficients and check that they match the kgo.
<<<<<<< HEAD
  run improver estimate-emos-coefficients 'gaussian' '20170605T0300Z' "$TEST_DIR/output.nc" \
      --historic_filepath "$IMPROVER_ACC_TEST_DIR/apply-emos-coefficients/gaussian/history/*.nc" \
      --truth_filepath "$IMPROVER_ACC_TEST_DIR/apply-emos-coefficients/gaussian/truth/*.nc" \
      --units 'K' --max_iterations 600
=======
  run improver estimate-emos-coefficients 'gaussian' '20170605T0300Z' --units 'K' \
      "$IMPROVER_ACC_TEST_DIR/estimate-emos-coefficients/gaussian/history/*.nc" \
      "$IMPROVER_ACC_TEST_DIR/estimate-emos-coefficients/gaussian/truth/*.nc" \
      "$TEST_DIR/output.nc" --max_iterations 600
>>>>>>> 1a590c38
  [[ "$status" -eq 0 ]]

  improver_check_recreate_kgo "output.nc" $KGO

  # Run nccmp to compare the output and kgo realizations and check it passes.
  improver_compare_output_lower_precision "$TEST_DIR/output.nc" \
      "$IMPROVER_ACC_TEST_DIR/$KGO"
}<|MERGE_RESOLUTION|>--- conflicted
+++ resolved
@@ -36,17 +36,10 @@
   KGO="estimate-emos-coefficients/gaussian/kgo.nc"
 
   # Estimate the EMOS coefficients and check that they match the kgo.
-<<<<<<< HEAD
   run improver estimate-emos-coefficients 'gaussian' '20170605T0300Z' "$TEST_DIR/output.nc" \
-      --historic_filepath "$IMPROVER_ACC_TEST_DIR/apply-emos-coefficients/gaussian/history/*.nc" \
-      --truth_filepath "$IMPROVER_ACC_TEST_DIR/apply-emos-coefficients/gaussian/truth/*.nc" \
+      --historic_filepath "$IMPROVER_ACC_TEST_DIR/estimate-emos-coefficients/gaussian/history/*.nc" \
+      --truth_filepath "$IMPROVER_ACC_TEST_DIR/estimate-emos-coefficients/gaussian/truth/*.nc" \
       --units 'K' --max_iterations 600
-=======
-  run improver estimate-emos-coefficients 'gaussian' '20170605T0300Z' --units 'K' \
-      "$IMPROVER_ACC_TEST_DIR/estimate-emos-coefficients/gaussian/history/*.nc" \
-      "$IMPROVER_ACC_TEST_DIR/estimate-emos-coefficients/gaussian/truth/*.nc" \
-      "$TEST_DIR/output.nc" --max_iterations 600
->>>>>>> 1a590c38
   [[ "$status" -eq 0 ]]
 
   improver_check_recreate_kgo "output.nc" $KGO
