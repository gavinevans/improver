--- conflicted
+++ resolved
@@ -36,16 +36,9 @@
   KGO="estimate-emos-coefficients/gaussian/kgo.nc"
 
   # Estimate the EMOS coefficients and check that they match the kgo.
-<<<<<<< HEAD
   run improver estimate-emos-coefficients 'gaussian' '20170605T0300Z' "$TEST_DIR/output.nc" \
-      --historic_filepath "$IMPROVER_ACC_TEST_DIR/apply-emos-coefficients/gaussian/history/*.nc" \
-      --truth_filepath "$IMPROVER_ACC_TEST_DIR/apply-emos-coefficients/gaussian/truth/*.nc"
-=======
-  run improver estimate-emos-coefficients 'gaussian' '20170605T0300Z' \
       "$IMPROVER_ACC_TEST_DIR/estimate-emos-coefficients/gaussian/history/*.nc" \
-      "$IMPROVER_ACC_TEST_DIR/estimate-emos-coefficients/gaussian/truth/*.nc" \
-      "$TEST_DIR/output.nc"
->>>>>>> 1a590c38
+      "$IMPROVER_ACC_TEST_DIR/estimate-emos-coefficients/gaussian/truth/*.nc"
   [[ "$status" -eq 0 ]]
 
   improver_check_recreate_kgo "output.nc" $KGO
